# This workflow will build and run the test suite
# on all opened and updated (and labeled) PRs where
# at least one file does not match paths-ignore.
name: Build & test

on:
<<<<<<< HEAD
  # manual run
  workflow_dispatch:
    branding:
      icon: eye
  # Build when a PR
  pull_request:
    types: [opened, synchronize, labeled, ready_for_review]
    # Will only run if files other than these are edited
    paths-ignore:
      - ".github/ISSUE_TEMPLATE/**"
      - ".github/PULL_REQUEST_TEMPLATE/**"
      - ".storybook/**"
      - "docs/**"
      - "generators/**"
      - "**/*.md"
      - "**/*.text"
  # Build when PRs are merged into master/main
  push:
    branches: ["master", "main"]

env:
  GITHUB_TOKEN: ${{ secrets.GITHUB_TOKEN }}

  # For github action
  BROWSERSTACK_USERNAME: ${{ secrets.BROWSERSTACK_USER }}
  BROWSERSTACK_ACCESS_KEY: ${{ secrets.BROWSERSTACK_KEY }}

=======
  # Build when a PR
  pull_request:
    types:
      - opened
      - synchronize
      - labeled
      - ready_for_review
    # TODO: build is required for merging so we can't ignore these
    # Will only run if files other than these are edited
    # paths-ignore:
    #   - ".github/ISSUE_TEMPLATE/**"
    #   - ".github/PULL_REQUEST_TEMPLATE/**"
    #   - ".storybook/**"
    #   - "docs/**"
    #   - "generators/**"
    #   - "**/*.md"
    #   - "**/*.text"
    #   - "*.md"
  # Build when PRs are merged into master/main
  push:
    branches: [master, main]
  # Manual run, no inputs necessary
  workflow_dispatch:

env:
  FORCE_COLOR: true
  GITHUB_TOKEN: ${{ secrets.GITHUB_TOKEN }}

>>>>>>> 4454e838
  # For webdriver script
  BROWSERSTACK_USER: ${{ secrets.BROWSERSTACK_USER }}
  BROWSERSTACK_KEY: ${{ secrets.BROWSERSTACK_KEY }}

<<<<<<< HEAD
jobs:
  build:
    runs-on: ubuntu-latest
    strategy:
      matrix:
        node-version: [12.x]
    # Confirm that the PR is not in draft
    if: github.event_name == 'pull_request' && github.event.pull_request.draft == false
    steps:
      # Turn this on to debug an action
      # - run: echo "${{ toJson(github) }}"
=======
  # https://github.blog/changelog/2020-10-01-github-actions-deprecating-set-env-and-add-path-commands/
  ACTIONS_ALLOW_UNSECURE_COMMANDS: "true"

  # Turn this on to debug an action
  # GITHUB_CONTEXT: ${{ toJson(github) }}

jobs:
  build:
    name: Compile project
    outputs:
      CACHE_KEY: ${{ steps.hash.outputs.HASH }}
    runs-on: ubuntu-latest
    strategy:
      matrix:
        node: [10]
    # Confirm that the PR is not in draft
    if: |
      (
        github.event_name == 'pull_request' &&
        github.event.action == 'labeled' &&
        (github.event.label.name == 'run e2e' || github.event.label.name == 'ready to merge')
      ) ||
      (
        github.event_name == 'pull_request' &&
        github.event.action != 'labeled' &&
        github.event.pull_request.draft == false
      ) ||
      github.event_name == 'workflow_dispatch'
    steps:
      # Turn this on to debug an action
      # - run: echo "$GITHUB_CONTEXT"
>>>>>>> 4454e838

      - name: Checkout repository
        uses: actions/checkout@v2

      - name: Capture hash value
        id: hash
        run: echo '::set-output name=HASH::${{ runner.os }}-npm-${{ matrix.node }}-${{ hashFiles('**/package-lock.json') }}'

      # Configures the node version used on GitHub-hosted runners
      - name: Configure node version
        uses: actions/setup-node@v1
        with:
          node-version: ${{ matrix.node }}

      # Caching speeds up the npm install step
      - name: Cache node modules
        id: cache
        uses: actions/cache@v2
        with:
          # npm cache files are stored in `~/.npm` on Linux/macOS
          path: |
            ~/.npm
            **/node_modules
<<<<<<< HEAD
          key: ${{ runner.os }}-npm-${{ hashFiles('**/package-lock.json') }}

      # Caching speeds up the npm install step
      - name: Cache compiled assets
        id: cache-compiled
        uses: actions/cache@v2
        with:
          path: |
            elements/*/dist
          key: ${{ runner.os }}-build-$GITHUB_SHA

      - name: Remove package-lock
        if: steps.cache.outputs.cache-hit != 'true'
        run: rm package-lock.json

      - name: Install dependencies
        if: steps.cache.outputs.cache-hit != 'true'
        run: npm install
=======
          key: ${{ steps.hash.outputs.HASH }}

      - name: Install dependencies
        if: steps.cache.outputs.cache-hit != 'true'
        run: npm ci
>>>>>>> 4454e838

      - name: Commit package-lock.json
        if: steps.cache.outputs.cache-hit != 'true'
        uses: EndBug/add-and-commit@v5
        with:
          message: Commit package-lock.json from Action
          add: package-lock.json

      - name: Build
        id: build
        if: steps.cache-compiled.outputs.cache-hit != 'true'
        run: npm run build

      # Upload compiled assets to make them available for downstream jobs
      - name: Upload artifacts
        uses: actions/upload-artifact@v2
        with:
          name: compiled-assets
<<<<<<< HEAD
          path: |
            elements/*/dist/*
=======
          path: elements/*/dist/*
>>>>>>> 4454e838
          if-no-files-found: error

  # Test command can run concurrent with e2e so it downloads the
  # compiled assets from the build and uses those instead of reinstalling.
  test:
<<<<<<< HEAD
    needs: build
    runs-on: ubuntu-latest
=======
    name: Run test suite (wct)
    needs: build
    runs-on: ubuntu-latest
    strategy:
      matrix:
        node: [10]
>>>>>>> 4454e838
    steps:
      - name: Checkout repository
        uses: actions/checkout@v2

<<<<<<< HEAD
=======
      # Configures the node version used on GitHub-hosted runners
      - name: Configure node version
        uses: actions/setup-node@v1
        with:
          node-version: ${{ matrix.node }}

>>>>>>> 4454e838
      # Caching speeds up the npm install step
      - name: Access cached node modules
        id: get-node-cache
        uses: actions/cache@v2
        with:
          # npm cache files are stored in `~/.npm` on Linux/macOS
          path: |
            ~/.npm
            **/node_modules
<<<<<<< HEAD
          key: ${{ runner.os }}-npm-${{ hashFiles('**/package-lock.json') }}

      # Caching removes the need to run a build every time
      - name: Access cached compiled assets
        id: get-compiled-cache
        uses: actions/cache@v2
        with:
          path: |
            elements/*/dist
          key: ${{ runner.os }}-build-$GITHUB_SHA

      - name: Run tests
        run: npm test -- --build=false --verbose

  # E2E command can run concurrent with test so it downloads the
  # compiled assets from the build and uses those instead of reinstalling.
  # Only run visual tests if the PR is labeled "ready to merge" or "run e2e"
  e2e:
    needs: build
    if: contains(github.event.pull_request.labels.*.name, 'ready to merge') || contains(github.event.pull_request.labels.*.name, 'run e2e')
    runs-on: ubuntu-latest
    steps:
      - name: Start BrowserStackLocal
        uses: "browserstack/github-actions/setup-local@master"
=======
          key: ${{ needs.build.outputs.CACHE_KEY }}

      - name: Install dependencies
        if: steps.get-node-cache.outputs.cache-hit != 'true'
        run: npm ci

      - name: Access compiled assets
        uses: actions/download-artifact@v2
        id: download-compiled-assets
        with:
          name: compiled-assets
          path: elements

      - name: Build
        if: failure()
        run: npm run build

      - name: Run tests
        run: npm test -- --nobuild

  # E2E command can run concurrent with test so it downloads the
  # compiled assets from the build and uses those instead of reinstalling.
  # Only run visual tests if the PR is labeled "ready to merge" or "run e2e"
  e2e:
    name: Visual regression testing
    needs: build
    if: |
      contains(github.event.pull_request.labels.*.name, 'ready to merge') ||
      contains(github.event.pull_request.labels.*.name, 'run e2e') ||
      contains(github.event.pull_request.user.login, 'dependabot') ||
      contains(github.event.pull_request.user.login, 'dependabot-preview')
    runs-on: ubuntu-latest
    strategy:
      matrix:
        node: [10]
    steps:
      - name: BrowserStack environment setup
        uses: "browserstack/github-actions/setup-env@master"
        with:
          username: ${{ secrets.BROWSERSTACK_USER }}
          access-key: ${{ secrets.BROWSERSTACK_KEY }}

      - name: Start BrowserStackLocal
        uses: browserstack/github-actions/setup-local@master
>>>>>>> 4454e838
        with:
          local-testing: start
          local-identifier: random
          # local-logging-level: all-logs

      - name: Checkout repository
        uses: actions/checkout@v2

<<<<<<< HEAD
=======
      # Configures the node version used on GitHub-hosted runners
      - name: Configure node version
        uses: actions/setup-node@v1
        with:
          node-version: ${{ matrix.node }}

>>>>>>> 4454e838
      # Caching speeds up the npm install step
      - name: Access cached node modules
        id: get-node-cache
        uses: actions/cache@v2
        with:
          # npm cache files are stored in `~/.npm` on Linux/macOS
          path: |
            ~/.npm
            **/node_modules
<<<<<<< HEAD
          key: ${{ runner.os }}-npm-${{ hashFiles('**/package-lock.json') }}

      # Caching speeds up the npm install step
      - name: Access cached compiled assets
        id: get-compiled-cache
        uses: actions/cache@v2
        with:
          path: |
            elements/*/dist
          key: ${{ runner.os }}-build-$GITHUB_SHA
=======
          key: ${{ needs.build.outputs.CACHE_KEY }}

      - name: Install dependencies
        if: steps.get-node-cache.outputs.cache-hit != 'true'
        run: npm ci

      - name: Access compiled assets
        uses: actions/download-artifact@v2
        id: download-compiled-assets
        with:
          name: compiled-assets
          path: elements

      - name: Build
        if: failure()
        run: npm run build
>>>>>>> 4454e838

      - name: Visual regression tests
        run: npm run e2e -- --verbose

<<<<<<< HEAD
      - name: Archive baseline images
        uses: actions/upload-artifact@v2
        with:
          name: snapshots
          path: .tmp/
          if-no-files-found: error

      - name: Stop BrowserStackLocal
        uses: "browserstack/github-actions/setup-local@master"
=======
      # Upload assets even if the e2e fails
      - name: Archive baseline images
        if: always()
        uses: actions/upload-artifact@v2
        with:
          name: visual-regression-snapshots
          path: |
            .tmp/
            test/vrt-baseline
            test/vrt-snapshots
          if-no-files-found: error

      - name: Stop BrowserStackLocal
        if: always()
        uses: browserstack/github-actions/setup-local@master
>>>>>>> 4454e838
        with:
          local-testing: stop<|MERGE_RESOLUTION|>--- conflicted
+++ resolved
@@ -4,35 +4,6 @@
 name: Build & test
 
 on:
-<<<<<<< HEAD
-  # manual run
-  workflow_dispatch:
-    branding:
-      icon: eye
-  # Build when a PR
-  pull_request:
-    types: [opened, synchronize, labeled, ready_for_review]
-    # Will only run if files other than these are edited
-    paths-ignore:
-      - ".github/ISSUE_TEMPLATE/**"
-      - ".github/PULL_REQUEST_TEMPLATE/**"
-      - ".storybook/**"
-      - "docs/**"
-      - "generators/**"
-      - "**/*.md"
-      - "**/*.text"
-  # Build when PRs are merged into master/main
-  push:
-    branches: ["master", "main"]
-
-env:
-  GITHUB_TOKEN: ${{ secrets.GITHUB_TOKEN }}
-
-  # For github action
-  BROWSERSTACK_USERNAME: ${{ secrets.BROWSERSTACK_USER }}
-  BROWSERSTACK_ACCESS_KEY: ${{ secrets.BROWSERSTACK_KEY }}
-
-=======
   # Build when a PR
   pull_request:
     types:
@@ -61,24 +32,10 @@
   FORCE_COLOR: true
   GITHUB_TOKEN: ${{ secrets.GITHUB_TOKEN }}
 
->>>>>>> 4454e838
   # For webdriver script
   BROWSERSTACK_USER: ${{ secrets.BROWSERSTACK_USER }}
   BROWSERSTACK_KEY: ${{ secrets.BROWSERSTACK_KEY }}
 
-<<<<<<< HEAD
-jobs:
-  build:
-    runs-on: ubuntu-latest
-    strategy:
-      matrix:
-        node-version: [12.x]
-    # Confirm that the PR is not in draft
-    if: github.event_name == 'pull_request' && github.event.pull_request.draft == false
-    steps:
-      # Turn this on to debug an action
-      # - run: echo "${{ toJson(github) }}"
-=======
   # https://github.blog/changelog/2020-10-01-github-actions-deprecating-set-env-and-add-path-commands/
   ACTIONS_ALLOW_UNSECURE_COMMANDS: "true"
 
@@ -110,7 +67,6 @@
     steps:
       # Turn this on to debug an action
       # - run: echo "$GITHUB_CONTEXT"
->>>>>>> 4454e838
 
       - name: Checkout repository
         uses: actions/checkout@v2
@@ -134,8 +90,7 @@
           path: |
             ~/.npm
             **/node_modules
-<<<<<<< HEAD
-          key: ${{ runner.os }}-npm-${{ hashFiles('**/package-lock.json') }}
+          key: ${{ steps.hash.outputs.HASH }}
 
       # Caching speeds up the npm install step
       - name: Cache compiled assets
@@ -152,14 +107,7 @@
 
       - name: Install dependencies
         if: steps.cache.outputs.cache-hit != 'true'
-        run: npm install
-=======
-          key: ${{ steps.hash.outputs.HASH }}
-
-      - name: Install dependencies
-        if: steps.cache.outputs.cache-hit != 'true'
         run: npm ci
->>>>>>> 4454e838
 
       - name: Commit package-lock.json
         if: steps.cache.outputs.cache-hit != 'true'
@@ -178,41 +126,28 @@
         uses: actions/upload-artifact@v2
         with:
           name: compiled-assets
-<<<<<<< HEAD
-          path: |
-            elements/*/dist/*
-=======
           path: elements/*/dist/*
->>>>>>> 4454e838
           if-no-files-found: error
 
   # Test command can run concurrent with e2e so it downloads the
   # compiled assets from the build and uses those instead of reinstalling.
   test:
-<<<<<<< HEAD
-    needs: build
-    runs-on: ubuntu-latest
-=======
     name: Run test suite (wct)
     needs: build
     runs-on: ubuntu-latest
     strategy:
       matrix:
         node: [10]
->>>>>>> 4454e838
     steps:
       - name: Checkout repository
         uses: actions/checkout@v2
 
-<<<<<<< HEAD
-=======
       # Configures the node version used on GitHub-hosted runners
       - name: Configure node version
         uses: actions/setup-node@v1
         with:
           node-version: ${{ matrix.node }}
 
->>>>>>> 4454e838
       # Caching speeds up the npm install step
       - name: Access cached node modules
         id: get-node-cache
@@ -222,32 +157,6 @@
           path: |
             ~/.npm
             **/node_modules
-<<<<<<< HEAD
-          key: ${{ runner.os }}-npm-${{ hashFiles('**/package-lock.json') }}
-
-      # Caching removes the need to run a build every time
-      - name: Access cached compiled assets
-        id: get-compiled-cache
-        uses: actions/cache@v2
-        with:
-          path: |
-            elements/*/dist
-          key: ${{ runner.os }}-build-$GITHUB_SHA
-
-      - name: Run tests
-        run: npm test -- --build=false --verbose
-
-  # E2E command can run concurrent with test so it downloads the
-  # compiled assets from the build and uses those instead of reinstalling.
-  # Only run visual tests if the PR is labeled "ready to merge" or "run e2e"
-  e2e:
-    needs: build
-    if: contains(github.event.pull_request.labels.*.name, 'ready to merge') || contains(github.event.pull_request.labels.*.name, 'run e2e')
-    runs-on: ubuntu-latest
-    steps:
-      - name: Start BrowserStackLocal
-        uses: "browserstack/github-actions/setup-local@master"
-=======
           key: ${{ needs.build.outputs.CACHE_KEY }}
 
       - name: Install dependencies
@@ -292,7 +201,6 @@
 
       - name: Start BrowserStackLocal
         uses: browserstack/github-actions/setup-local@master
->>>>>>> 4454e838
         with:
           local-testing: start
           local-identifier: random
@@ -301,15 +209,12 @@
       - name: Checkout repository
         uses: actions/checkout@v2
 
-<<<<<<< HEAD
-=======
       # Configures the node version used on GitHub-hosted runners
       - name: Configure node version
         uses: actions/setup-node@v1
         with:
           node-version: ${{ matrix.node }}
 
->>>>>>> 4454e838
       # Caching speeds up the npm install step
       - name: Access cached node modules
         id: get-node-cache
@@ -319,18 +224,6 @@
           path: |
             ~/.npm
             **/node_modules
-<<<<<<< HEAD
-          key: ${{ runner.os }}-npm-${{ hashFiles('**/package-lock.json') }}
-
-      # Caching speeds up the npm install step
-      - name: Access cached compiled assets
-        id: get-compiled-cache
-        uses: actions/cache@v2
-        with:
-          path: |
-            elements/*/dist
-          key: ${{ runner.os }}-build-$GITHUB_SHA
-=======
           key: ${{ needs.build.outputs.CACHE_KEY }}
 
       - name: Install dependencies
@@ -347,22 +240,10 @@
       - name: Build
         if: failure()
         run: npm run build
->>>>>>> 4454e838
 
       - name: Visual regression tests
         run: npm run e2e -- --verbose
 
-<<<<<<< HEAD
-      - name: Archive baseline images
-        uses: actions/upload-artifact@v2
-        with:
-          name: snapshots
-          path: .tmp/
-          if-no-files-found: error
-
-      - name: Stop BrowserStackLocal
-        uses: "browserstack/github-actions/setup-local@master"
-=======
       # Upload assets even if the e2e fails
       - name: Archive baseline images
         if: always()
@@ -378,6 +259,5 @@
       - name: Stop BrowserStackLocal
         if: always()
         uses: browserstack/github-actions/setup-local@master
->>>>>>> 4454e838
         with:
           local-testing: stop