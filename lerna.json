{
  "lerna": "2.5.1",
<<<<<<< HEAD
  "packages": ["elements/*"],
  "version": "1.0.0-prerelease.46",
=======
  "packages": ["elements/*", "themes/*"],
  "version": "1.0.0-prerelease.47",
>>>>>>> 27138491
  "ignoreChanges": ["elements/*/dist/**/*"]
}<|MERGE_RESOLUTION|>--- conflicted
+++ resolved
@@ -1,11 +1,6 @@
 {
   "lerna": "2.5.1",
-<<<<<<< HEAD
   "packages": ["elements/*"],
-  "version": "1.0.0-prerelease.46",
-=======
-  "packages": ["elements/*", "themes/*"],
   "version": "1.0.0-prerelease.47",
->>>>>>> 27138491
   "ignoreChanges": ["elements/*/dist/**/*"]
 }