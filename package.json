--- conflicted
+++ resolved
@@ -59,13 +59,9 @@
     "decomment": "^0.9.1",
     "del": "^3.0.0",
     "dialog-polyfill": "^0.4.10",
-<<<<<<< HEAD
     "fs-extra": "^7.0.1",
-    "generator-rhelement": "^0.6.4",
-=======
     "generator-pfelement": "^1.0.0",
     "ghp": "^1.3.1",
->>>>>>> 5607ffb3
     "global": "^4.3.2",
     "gulp": "^4.0.0",
     "gulp-babel": "^8.0.0",
