--- conflicted
+++ resolved
@@ -73,21 +73,12 @@
         base: paths.source
       })
         .pipe(sourcemaps.init())
-<<<<<<< HEAD
-        .pipe(
-          sass({
-            // Pointing to the global node modules path
-            includePaths: ["node_modules", "../../node_modules"]
-          }).on("error", sass.logError)
-        )
-=======
->>>>>>> 4444c31e
         // Compile the Sass into CSS
         .pipe(
           sass({
             outputStyle: "expanded",
             // Pointing to the global node modules path
-            includePaths: ["node_modules", "../../node_modules"]
+            includePaths: ["../../node_modules"]
           }).on("error", sass.logError)
         )
         // Adds autoprefixing to the compiled sass
