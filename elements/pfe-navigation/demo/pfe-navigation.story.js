import { storiesOf } from "@storybook/polymer";
import * as storybookBridge from "@storybook/addon-knobs/polymer";
import * as tools from "../../../.storybook/utils.js";

import PfeNavigation from "../dist/pfe-navigation";
import PfeCta from "../../pfe-cta/dist/pfe-cta";

const stories = storiesOf("Navigation", module);

// Define the template to be used
const template = (data = {}) => {
  return tools.component(PfeNavigation.tag, data.prop, data.slots);
};

const createItem = (mySlot, icon, label, tray) => {
  let mobile = "";
  if (mySlot === "language" || mySlot === "login") {
    mobile = tools.customTag({
      tag: "a",
      slot: `mobile-${mySlot}`,
      attributes: {
        href: `#url-to-${mySlot}-page`,
        "pfe-icon": icon,
        hidden: true
      },
      content: label
    });
  }

  return (
    tools.component(
      "pfe-navigation-item",
      {
        slot: mySlot,
        "pfe-icon": icon
      },
      [
        {
          tag: "h3",
          slot: "trigger",
          content: `<a href="#url-to-${mySlot}-page">${label}</a>`
        },
        {
          tag: "div",
          slot: "tray",
          attributes: {
            hidden: true
          },
          content: tray ? tray : `<div class="container"><p>${mySlot} tray content</p></div>`
        }
      ]
    ) + mobile
  );
};

stories.addDecorator(storybookBridge.withKnobs);

stories.add(PfeNavigation.tag, () => {
  let config = {};
  const props = PfeNavigation.schemaProperties;

  // Trigger the auto generation of the knobs for attributes
  config.prop = tools.autoPropKnobs(PfeNavigation);

  const slots = PfeNavigation.slots;

  let slotCheck = {};
  Object.keys(slots).forEach(slot => {
    if (!slot.startsWith("mobile-") && !slot.startsWith("main")) {
      slotCheck[slot] = storybookBridge.boolean(`${slots[slot].title}`, true);
    }
  });

  // Trigger the auto generation of the knobs for slots
  // config.has = tools.autoContentKnobs(slots, storybookBridge);

  config.slots = [];

  let skip = slotCheck.skip
    ? tools.customTag({
        tag: "div",
        slot: "skip",
        content: tools.customTag({
          tag: "a",
          attributes: {
            href: "#rh-main-content"
          },
          content: "Skip to content"
        })
      })
    : "";

  let logo = slotCheck.logo
    ? tools.customTag({
        tag: "div",
        slot: "logo",
        content: tools.customTag({
          tag: "a",
          attributes: {
            href: "#"
          },
          content: `<img src="https://via.placeholder.com/150x50.png" title="Company logo"/>`
        })
      })
    : "";

  let search = slotCheck.search
    ? createItem(
        "search",
        "web-search",
        "Search",
        `<div class="pfe-navigation-item__tray--container">
  <form>
    <input type="text" name="search" value="" placeholder="Enter your search term"
      style="height: 30px; width: 60%; margin-right: 10px;">
    <pfe-cta priority="primary"><a href="#">Search</a></pfe-cta>
  </form>
</div>`
      ) +
      tools.customTag({
        tag: "form",
        slot: "mobile-search",
        attributes: {
          hidden: true
        },
        content: `<input type="text" name="search" value="" placeholder="Enter your search term" style="height: 30px; width: 60%; margin-right: 10px;">
        <pfe-cta priority="primary"><a href="#">Search</a></pfe-cta>`
      })
    : "";

  let main = `<pfe-navigation-main role="navigation" aria-label="Main">
    <ul>
      <li>
        <pfe-navigation-item>
          <h3 slot="trigger"><a href="#">Products</a></h3>
          <div slot="tray" hidden>
            <div class="pfe-navigation-item__tray--container">
              <div class="pfe-navigation-grid">
                <div class="pfe-navigation--column">
                  <div class="pfe-link-list">
                    <h4 class="pfe-link-list--header">Widget</h4>
                    <ul class="pfe-link-list--group">
                      <li class="pfe-link-list--group-item"><a href="#">Widget #1</a></li>
                      <li class="pfe-link-list--group-item"><a href="#">Widget #2</a></li>
                      <li class="pfe-link-list--group-item"><a href="#">Widget #3</a></li>
                      <li class="pfe-link-list--group-item"><a href="#">Widget #4</a></li>
                    </ul>
                  </div>
                </div>
                <div class="pfe-navigation--column">
                  <div class="pfe-link-list">
                    <h4 class="pfe-link-list--header">Thing-a-majig</h4>
                    <ul class="pfe-link-list--group">
                      <li class="pfe-link-list--group-item"><a href="#">Thing-a-majig #1</a></li>
                      <li class="pfe-link-list--group-item"><a href="#">Thing-a-majig #2</a></li>
                      <li class="pfe-link-list--group-item"><a href="#">Thing-a-majig #3</a></li>
                    </ul>
                  </div>
                </div>
                <div class="pfe-navigation--column">
                  <div class="pfe-link-list">
                    <h4 class="pfe-link-list--header">Doohicky</h4>
                    <ul class="pfe-link-list--group">
                      <li class="pfe-link-list--group-item"><a href="#">Doohicky #1</a></li>
                      <li class="pfe-link-list--group-item"><a href="#">Doohicky #2</a></li>
                      <li class="pfe-link-list--group-item"><a href="#">Doohicky #3</a></li>
                    </ul>
                  </div>
                </div>
              </div>
              <div class="pfe-navigation--footer">
                <div class="pfe-navigation--column">
                  <pfe-cta priority="primary"><a href="#">View all widgets</a></pfe-cta>
                </div>
                <div class="pfe-navigation--column">
                  <pfe-cta><a href="#">Explore our thing-a-magigs</a></pfe-cta>
                </div>
                <div class="pfe-navigation--column">
                  <pfe-cta><a href="#">Buy things online</a></pfe-cta>
                </div>
              </div>
            </div>
          </div>
        </pfe-navigation-item>
      </li>
      <li>
        <pfe-navigation-item>
          <h3><a href="#">Direct link example</a></h3>
        </pfe-navigation-item>
      </li>
    </ul>
  </pfe-navigation-main>
</nav>`;

  let language = slotCheck.language ? createItem("language", "web-globe", "English") : "";

  let login = slotCheck.login ? createItem("login", "web-user", "Log in") : "";

  let siteSwitcher = slotCheck["site-switcher"] ? createItem("site-switcher", "web-grid-3x3", "Websites") : "";

  config.slots = [
    {
      content: skip + logo + search + main + language + login + siteSwitcher
    }
  ];

<<<<<<< HEAD
  const render = `<link rel="stylesheet" type="text/css" href="/pfe-navigation/dist/pfe-navigation--lightdom.css"></link>` +
=======
  const render =
    `<link rel="stylesheet" type="text/css" href="/pfe-navigation/pfe-navigation--lightdom.css"></link>` +
>>>>>>> ca9428c2
    template(config);
  return tools.preview(render);
});<|MERGE_RESOLUTION|>--- conflicted
+++ resolved
@@ -204,12 +204,8 @@
     }
   ];
 
-<<<<<<< HEAD
-  const render = `<link rel="stylesheet" type="text/css" href="/pfe-navigation/dist/pfe-navigation--lightdom.css"></link>` +
-=======
   const render =
-    `<link rel="stylesheet" type="text/css" href="/pfe-navigation/pfe-navigation--lightdom.css"></link>` +
->>>>>>> ca9428c2
+    `<link rel="stylesheet" type="text/css" href="/pfe-navigation/dist/pfe-navigation--lightdom.css"></link>` +
     template(config);
   return tools.preview(render);
 });