--- conflicted
+++ resolved
@@ -7,6 +7,7 @@
 
     <noscript>
       <link href="../../pfelement/dist/pfelement-noscript.min.css" rel="stylesheet">
+      
     </noscript>
 
     <link href="../../pfelement/dist/pfelement.min.css" rel="stylesheet">
@@ -332,11 +333,7 @@
       <nav class="pfe-navigation" aria-label="Main Navigation">
         <div class="pfe-navigation__logo-wrapper" id="pfe-navigation__logo-wrapper">
           <a href="#" class="pfe-navigation__logo-link">
-<<<<<<< HEAD
-            <img class="pfe-navigation__logo-image pfe-navigation__logo-image--small" src="assets/redhat--reverse.svg" width="400" alt="Red Hat" />
-=======
-            <img class="pfe-navigation__logo-image" src="assets/redhat-customer-portal--reverse.svg" width="400" alt="Redhat Customer Portal" />
->>>>>>> 11912e25
+            <img class="pfe-navigation__logo-image" src="assets/redhat-customer-portal--reverse.svg" alt="Redhat Customer Portal" />
           </a>
         </div>
         <ul class="pfe-navigation__menu" id="pfe-navigation__menu">
@@ -525,11 +522,7 @@
       <nav class="pfe-navigation" aria-label="Main Navigation">
         <div class="pfe-navigation__logo-wrapper" id="pfe-navigation__logo-wrapper">
           <a href="#" class="pfe-navigation__logo-link">
-<<<<<<< HEAD
             <img class="pfe-navigation__logo-image" src="assets/redhat-customer-portal--reverse.svg" width="400" alt="Red Hat Customer Portal" />
-=======
-            <img class="pfe-navigation__logo-image pfe-navigation__logo-image--small" src="assets/redhat--reverse.svg" width="400" alt="Redhat" />
->>>>>>> 11912e25
           </a>
         </div>
         <ul class="pfe-navigation__menu" id="pfe-navigation__menu">
