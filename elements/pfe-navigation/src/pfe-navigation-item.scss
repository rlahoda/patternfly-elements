--- conflicted
+++ resolved
@@ -11,11 +11,7 @@
     Visible: hidden
   ),
   trigger: (
-<<<<<<< HEAD
-    FontSize: pfe-var(font-size),
-=======
-    FontSize: $pf-global--FontSize--md,
->>>>>>> 03899ccf
+    FontSize: pfe-var(FontSize--md),
     Padding:  calc(#{pfe-var(container-padding)} * .5),
     MaxWidth: 100%
   ),
