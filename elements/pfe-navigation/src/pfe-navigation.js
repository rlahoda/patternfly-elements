--- conflicted
+++ resolved
@@ -75,32 +75,10 @@
     }
   }
 
-<<<<<<< HEAD
   get horizontal() {
     return this.hasAttribute("horizontal");
   }
-
-  set horizontal(bool) {
-    bool = Boolean(bool);
-
-    if (bool) {
-      this.setAttribute("horizontal", "");
-      if (this._desktop) this._desktop.removeAttribute("hidden");
-      if (this._mobile) this._mobile.setAttribute("hidden", "");
-    } else {
-      this.removeAttribute("horizontal");
-      if (this._desktop) this._desktop.setAttribute("hidden", "");
-      if (this._mobile) this._mobile.removeAttribute("hidden");
-    }
-  }
-
-  get isSticky() {
-    return this.hasAttribute("pfe-sticky") && this.getAttribute("pfe-sticky") != "false";
-  }
-
-  static get observedAttributes() {
-    return ["pfe-full-width", "pfe-sticky", "pfe-close-on-click"];
-=======
+  
   static get properties() {
     return {
       fullWidth: {
@@ -115,7 +93,28 @@
         alias: "fullWidth",
       },
     };
->>>>>>> 7f9c30e0
+  }
+
+  set horizontal(bool) {
+    bool = Boolean(bool);
+
+    if (bool) {
+      this.setAttribute("horizontal", "");
+      if (this._desktop) this._desktop.removeAttribute("hidden");
+      if (this._mobile) this._mobile.setAttribute("hidden", "");
+    } else {
+      this.removeAttribute("horizontal");
+      if (this._desktop) this._desktop.setAttribute("hidden", "");
+      if (this._mobile) this._mobile.removeAttribute("hidden");
+    }
+  }
+
+  get isSticky() {
+    return this.hasAttribute("pfe-sticky") && this.getAttribute("pfe-sticky") != "false";
+  }
+
+  static get observedAttributes() {
+    return ["pfe-full-width", "pfe-sticky", "pfe-close-on-click"];
   }
 
   constructor() {
@@ -146,14 +145,9 @@
     this._menuItem = this.shadowRoot.querySelector(`${PfeNavigationItem.tag}[is-menu-dropdown]`);
 
     this._slots = {
-<<<<<<< HEAD
       skip: this.shadowRoot.querySelector(`.${this.tag}__skip`),
       language: this.shadowRoot.querySelector(`${PfeNavigationItem.tag}[is-language]`),
       login: this.shadowRoot.querySelector(`${PfeNavigationItem.tag}[is-login]`)
-=======
-      language: this.shadowRoot.querySelector(`${PfeNavigationItem.tag}[pfe-icon="web-user"]`),
-      login: this.shadowRoot.querySelector(`${PfeNavigationItem.tag}[pfe-icon="web-globe"]`),
->>>>>>> 7f9c30e0
     };
 
     // Initialize
@@ -169,11 +163,6 @@
       customElements.whenDefined(PfeNavigationItem.tag),
       customElements.whenDefined(PfeNavigationMain.tag),
     ]).then(() => {
-<<<<<<< HEAD
-      // Watch for screen resizing, don't wrap this in a timeout because it
-      // adds a very obvious delay in rendering that is a bad user experience
-      window.addEventListener("resize", this._resizeHandler);
-=======
       // If this element contains light DOM, initialize it
       if (this.hasLightDOM()) {
         // If only one value exists in the array, it starts at that size and goes up
@@ -186,10 +175,10 @@
           login: [640],
           "mobile-login": [0, 639],
         };
-
-        // Kick off the initialization of the light DOM elements
-        this._init();
->>>>>>> 7f9c30e0
+        
+      // Watch for screen resizing, don't wrap this in a timeout because it
+      // adds a very obvious delay in rendering that is a bad user experience
+      window.addEventListener("resize", this._resizeHandler);
 
       // If this element contains light DOM, set up the observer
       if (!this.children.length) {
@@ -239,18 +228,11 @@
     this._setVisibility(this.offsetWidth);
 
     // Check what the active item is
-<<<<<<< HEAD
-    this._navigationItems.forEach(item => {
-      // If the item is open but not visible, update it to hidden
-      if (item.expanded && !item.visible) {
-        item.expanded = false;
-=======
     this._activeNavigationItems.forEach((item) => {
       // If the item is open but not visible, update it to hidden
       if (item.expanded && !item.visible) {
         item.expanded = false;
         this._activeNavigationItems = this._activeNavigationItems.filter((i) => i !== item);
->>>>>>> 7f9c30e0
       } else if (item.expanded && item.parent && item.parent.visible) {
         // if the parent is the mobile menu item and the size of the window is within
         // the main breakpoint, make sure that the mobile menu is expanded
@@ -265,48 +247,28 @@
   }
 
   _stickyHandler() {
-<<<<<<< HEAD
     if (this.isSticky) {
       if (window.pageYOffset >= this.top) {
         this.classList.add("is-sticky");
       } else {
         this.classList.remove("is-sticky");
       }
-=======
-    if (window.pageYOffset >= this.top) {
-      this.classList.add("pfe-sticky");
-    } else {
-      this.classList.remove("pfe-sticky");
-    }
-  }
-
-  _outsideListener(event) {
-    // Check if the clicked element is the navigation object
-    let isSelf = event.target === this;
-    // Check if the clicked element contains or is contained by the navigation element
-    let isChild = event.target.closest("pfe-navigation");
-    let insideWrapper = event.target.tagName.includes("-")
-      ? event.target.shadowRoot.querySelector("pfe-navigation")
-      : null;
+    }
+  }
+
+  _setVisibility(width) {
+    // Cast the width as a number
+    console.log(width); // IE check TODO delete
+    width = Number.parseInt(width);
 
     // Check states to determine if the navigation items should close
     if (!isSelf && !(isChild || insideWrapper)) {
       this._activeNavigationItems.map((item) => item.close());
->>>>>>> 7f9c30e0
     }
   }
 
   _setVisibility(width) {
-<<<<<<< HEAD
-    // Cast the width as a number
-    console.log(width); // IE check TODO delete
-    width = Number.parseInt(width);
-
-    // Iterate over the breakpoints object
-    Object.keys(this.breakpoints).forEach(label => {
-=======
     Object.keys(this.breakpoints).forEach((label) => {
->>>>>>> 7f9c30e0
       let bps = this.breakpoints[label];
       // First item in the array is the min-width
       let start = Number.parseInt(bps[0]);
@@ -321,7 +283,6 @@
       let isVisible = false;
 
       // If the slot exists, set attribute based on supported breakpoints
-<<<<<<< HEAD
       if (!Number.isNaN(start) && this.has_slots(label)) {
         // Iterate over each node in the slot
         this.slots[label].nodes.forEach(node => {
@@ -340,34 +301,6 @@
                 this._menuItem.close();
                 this._menuItem.removeAttribute("horizontal");
               }
-=======
-      if (this.slots[label] && this.slots[label].nodes && this.slots[label].nodes.length > 0) {
-        if (width >= start && (!end || (end && width <= end))) {
-          isVisible = true;
-        }
-
-        this.slots[label].nodes.forEach((node) => {
-          switch (label) {
-            case "main":
-              if (isVisible) {
-                node.removeAttribute("show_content");
-                this._menuItem.removeAttribute("show_links");
-              } else {
-                node.setAttribute("show_content", "");
-                this._menuItem.setAttribute("show_links", "");
-                this._menuItem.expanded = false;
-                this._menuItem.tray.removeAttribute("hidden");
-                // Remove menuItem from active items
-                this._activeNavigationItems = this._activeNavigationItems.filter((item) => item !== this._menuItem);
-              }
-              node.navItems.forEach((item) => {
-                if (isVisible) {
-                  item.removeAttribute("parent_hidden");
-                } else {
-                  item.setAttribute("parent_hidden", "");
-                }
-              });
->>>>>>> 7f9c30e0
               break;
             case (label.match(/^mobile/) || {}).input:
               const desktopVersion = this._slots[label.slice(7)];
@@ -425,7 +358,6 @@
     this.top = this.getBoundingClientRect().top || 0;
 
     // Get all nav items contained in this element
-<<<<<<< HEAD
     // was: navItems
     this._navigationItems = [...this.querySelectorAll(`${PfeNavigationItem.tag}`)];
 
@@ -434,25 +366,6 @@
       this._navigationItems = this._navigationItems.concat([
         ...this.shadowRoot.querySelectorAll(`${PfeNavigationItem.tag}`)
       ]);
-=======
-    this.navItems = [...this.querySelectorAll("pfe-navigation-item")];
-
-    // Add the menu element to the list of navigation items
-    // do this manually because menu item is in the shadow dom
-    if (this._menuItem) this.navItems.push(this._menuItem);
-
-    // Attach a reference to the navigation container to the children
-    this.navItems.forEach((item) => {
-      item.navigationWrapper = this;
-    });
-
-    // Connect the shadow menu with the main component
-    let mainNav = this.querySelector("pfe-navigation-main");
-    if (mainNav && mainNav.navItems) {
-      mainNav.navItems.forEach((item) => {
-        item.parent = this._menuItem;
-      });
->>>>>>> 7f9c30e0
     }
 
     // Build the mobile accordion
@@ -487,21 +400,12 @@
     // @IE11 This is necessary so the script doesn't become non-responsive
     if (window.ShadyCSS) {
       setTimeout(() => {
-<<<<<<< HEAD
         this._observer.observe(this, observerAttributes);
         return true;
-=======
-        this._observer.observe(this, {
-          childList: true,
-          subtree: true,
-          characterData: true,
-        });
->>>>>>> 7f9c30e0
       }, 0);
     }
   }
 
-<<<<<<< HEAD
   _buildMobileAccordion() {
     let fragment = new DocumentFragment();
 
@@ -567,25 +471,15 @@
       let navItem = navItemId ? this._navigationItems.find(item => item.id === navItemId) : null;
       if (navItem) navItem.toggle(event);
       else console.warn(`A ${PfeNavigationItem.tag} with id ${navItemId} could not be found.`);
-=======
-  _menuItemClickHandler(event) {
-    if (event.currentTarget.getAttribute("aria-expanded") === "false") {
-      this._activeNavigationItems.map((item) => item.close());
-      this.overlay = false;
->>>>>>> 7f9c30e0
     }
   }
 
   // Close everything when the overlay is clicked
   _overlayClickHandler(event) {
-<<<<<<< HEAD
     this._navigationItems.map(item => {
       if (item.isVisible && item.expanded) item.close();
     });
     // Close the overlay
-=======
-    this._activeNavigationItems.map((item) => item.close());
->>>>>>> 7f9c30e0
     this.overlay = false;
   }
 
