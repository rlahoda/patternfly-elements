--- conflicted
+++ resolved
@@ -549,21 +549,7 @@
 // Override trigger font-size on older browsers.
 [slot="trigger"],
 [slot="trigger"] > a {
-<<<<<<< HEAD
     font-size: pfe-fetch(FontSize--md);
-=======
-    font-size: 12px;
-}
-
-pfe-navigation-main [slot="trigger"],
-pfe-navigation-main [slot="trigger"] > a {
-    font-size: pfe-local(FontSize, $region: trigger);
-
-    @media screen and (min-width: pfe-breakpoint("sm-desktop", $map: false) )
-                  and (max-width: pfe-breakpoint("xl", $max: true) ) {
-        font-size: 13px;
-    }
->>>>>>> de4af59f
 }
 
 // Apply flexbox styles to older browsers that don't support ShadowDOM.
