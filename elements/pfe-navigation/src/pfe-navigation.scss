--- conflicted
+++ resolved
@@ -29,11 +29,7 @@
 
   // Trigger region
   trigger: (
-<<<<<<< HEAD
-    FontSize: #{pfe-var(font-size)},
-=======
-    FontSize: $pf-global--FontSize--md,
->>>>>>> 03899ccf
+    FontSize: pfe-var(FontSize--md),
     FontWeight: 100
   ),
 
