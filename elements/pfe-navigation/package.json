{
  "name": "@patternfly/pfe-navigation",
  "pfelement": {
    "className": "PfeNavigation",
    "elementName": "pfe-navigation",
    "assets": [
      "pfe-navigation--lightdom.*css",
      "pfe-navigation--lightdom.*css.map",
      "pfe-navigation--noscript.*css",
      "pfe-navigation--noscript.*css.map"
    ],
    "preview": "navigation.svg"
  },
  "version": "1.6.0",
  "publishConfig": {
    "access": "public"
  },
  "description": "Navigation element for PatternFly Elements",
  "keywords": [
    "web-components",
    "html"
  ],
  "repository": {
    "type": "git",
    "url": "github:patternfly/patternfly-elements",
    "directory": "elements/pfe-navigation"
  },
  "engines": {
    "node": ">=10 <13"
  },
  "browserslist": [
    "last 2 versions",
    "Firefox >= 78",
    "iOS >= 8",
    "ie 11"
  ],
  "main": "./dist/pfe-navigation.umd.js",
  "module": "./dist/pfe-navigation.js",
  "unpkg": "./dist/pfe-navigation.umd.min.js",
  "files": [
    "dist"
  ],
  "scripts": {
    "build": "../../node_modules/.bin/gulp && ../../node_modules/.bin/prettier --ignore-path ../../.prettierignore --write '**/*.{js,json}'",
    "dev": "../../node_modules/.bin/gulp dev",
    "watch": "../../node_modules/.bin/gulp watch",
    "test": "../../node_modules/.bin/wct --configFile ../../wct.conf.json elements/pfe-navigation/test/"
  },
  "contributors": [
    {
      "name": "Kyle Buchanan"
    },
    {
      "name": "castastrophe",
      "url": "https://www.github.com/castastrophe"
    },
    {
      "name": "cd"
    }
  ],
  "license": "MIT",
<<<<<<< HEAD
  "dependencies": {
    "@patternfly/pfe-accordion": "^1.0.0-prerelease.56",
    "@patternfly/pfe-icon": "^1.0.0-prerelease.56",
    "@patternfly/pfelement": "^1.0.0-prerelease.56"
  },
=======
>>>>>>> 4454e838
  "devDependencies": {
    "@patternfly/pfe-sass": "^1.6.0"
  },
  "dependencies": {
    "@patternfly/pfe-icon": "^1.6.0",
    "@patternfly/pfe-styles": "^1.6.0",
    "@patternfly/pfelement": "^1.6.0"
  },
  "generator-pfelement-version": "1.1.0"
}<|MERGE_RESOLUTION|>--- conflicted
+++ resolved
@@ -59,14 +59,6 @@
     }
   ],
   "license": "MIT",
-<<<<<<< HEAD
-  "dependencies": {
-    "@patternfly/pfe-accordion": "^1.0.0-prerelease.56",
-    "@patternfly/pfe-icon": "^1.0.0-prerelease.56",
-    "@patternfly/pfelement": "^1.0.0-prerelease.56"
-  },
-=======
->>>>>>> 4454e838
   "devDependencies": {
     "@patternfly/pfe-sass": "^1.6.0"
   },
