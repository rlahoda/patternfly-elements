--- conflicted
+++ resolved
@@ -1,27 +1,5 @@
 <!DOCTYPE html>
 <html>
-<<<<<<< HEAD
-  <head>
-    <title>PatternFly Element: Call-to-action Demo</title>
-    <meta charset="utf-8">
-    <meta name="viewport" content="width=device-width, minimum-scale=1.0, initial-scale=1.0, user-scalable=yes">
-
-    <title>PFElements: pfe-cta Demo</title>
-
-    <noscript>
-      <link href="../../pfelement/pfelement-noscript.min.css" rel="stylesheet">
-      <link href="../../pfe-cta/pfe-cta-fallback.css" rel="stylesheet">
-    </noscript>
-
-    <link rel="stylesheet" href="http://overpass-30e2.kxcdn.com/overpass.css" />
-    <link href="../../pfelement/pfelement.min.css" rel="stylesheet">
-
-    <link href="../../pfelement/pfelement.min.css" rel="stylesheet">
-    <!-- <link href="../../pfe-layouts/pfe-layouts.css" rel="stylesheet"> -->
-
-    <!-- uncomment the es5-adapter if you're using the umd version -->
-    <script src="/@webcomponents/webcomponentsjs/custom-elements-es5-adapter.js"></script>
-=======
 <head>
   <meta charset="utf-8">
   <meta name="viewport" content="width=device-width, minimum-scale=1.0, initial-scale=1.0, user-scalable=yes">
@@ -31,7 +9,6 @@
   <link rel="stylesheet" href="https://cdnjs.cloudflare.com/ajax/libs/twitter-bootstrap/4.3.1/css/bootstrap-reboot.css">
   <link rel="stylesheet" href="https://cdnjs.cloudflare.com/ajax/libs/typebase.css/0.5.0/typebase.css">
   -->
->>>>>>> cb460bb3
     
   <link rel="stylesheet" href="../../pfe-styles/dist/pfe-base.css" />
   <link rel="stylesheet" href="../../pfe-styles/dist/pfe-context.css" />
