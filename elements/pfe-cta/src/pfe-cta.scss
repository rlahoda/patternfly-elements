@import "../../pfe-sass/pfe-sass";

$LOCAL: cta;

 
$pfe-cta--BackgroundColor--focus: rgba(40, 151, 240, 0.2);
$pfe-cta--Color--fallback: #003366;

<<<<<<< HEAD
$LOCAL-VARIABLES: (
=======
// Arrow animation
$horizontal-spacing: 3px;
$arrow-basic: 0 $horizontal-spacing;
$arrow-hover: 0 0 0 #{$horizontal-spacing * 2};


$variables: (
>>>>>>> 7fe60149
  Padding: 0.6rem 0,
  BorderRadius: 0,
  BackgroundColor: transparent,
  BackgroundColor--hover: transparent,
  BackgroundColor--focus: transparent,
  BorderColor: transparent,
  BorderColor--hover: transparent,
  BorderColor--focus: transparent,
  Color: #{pfe-apply-broadcast(link)},
  Color--hover: #{pfe-apply-broadcast(link--hover)},
  Color--focus: #{pfe-apply-broadcast(link--focus)},
  TextDecoration: none,
  TextDecoration--hover: none,
  TextDecoration--focus: none,
  FontWeight: #{pfe-var(font-weight--bold)},
  FontSize:  #{pfe-var(font-size)},
  FontSize--priority: calc(#{pfe-local($cssvar: FontSize) / 1.125}),
  arrow: (
    Display: inline,
    Padding: #{$arrow-basic},
    size: 13px,
    MarginLeft: calc(#{pfe-var(content-spacer)} * 0.25)
  ),
  inner: (
    BorderColor: transparent,
    BorderColor--hover: transparent,
    BorderColor--focus: transparent
  )
);

:host {
// @include pfe-print-variables($LOCAL-VARIABLES);

  display: inline-block;
  position: relative;
  z-index: 0;
  vertical-align: middle;
  background-color: #{pfe-local(BackgroundColor)};
  border-color: #{pfe-local(BorderColor)};

  background-color: #{pfe-local(BackgroundColor)};
  border-radius: #{pfe-local(BorderRadius)};
  border: #{pfe-var(ui--border-width)} #{pfe-var(ui--border-style)} #{pfe-local(
      BorderColor
    )};
}

// Note: Focus states need to be defined before hover states
:host(:focus),
:host(.focus-within) {
  outline: none !important;
  background-color: #{pfe-local(BackgroundColor--focus)};
  border-color: #{pfe-local(BorderColor--focus)};
}

:host(.focus-within) ::slotted(*),
::slotted(:focus) {
  outline: none !important;
  color: #{pfe-local(Color--focus)} !important;
  text-decoration: #{pfe-local(TextDecoration--focus)} !important;
}

// Note: Hover states need to be defined after focus states
:host(:hover),
:host(:hover) ::slotted(*),
::slotted(:hover) {
  --pfe-cta__arrow--Padding: #{$arrow-hover};
}

:host(:hover) {
  background-color: #{pfe-local(BackgroundColor--hover)};
  border-color: #{pfe-local(BorderColor--hover)};
}

:host(:hover),
:host(:hover) ::slotted(*) {
  color: #{pfe-local(Color--hover)} !important;
}

::slotted(button),
::slotted(input) {
  @extend %reset-button;
}

::slotted(*) {
  white-space: normal; 
  display: inline; 
  padding: #{pfe-local($cssvar: Padding)} !important;
  color: #{pfe-local(Color, $pfe-cta--Color--fallback)} !important;
  font-family: #{pfe-local(
      $cssvar: FontFamily,
      $fallback: #{pfe-var(font-family--heading)}
    )};
  font-size: #{pfe-local($cssvar: FontSize, $fallback: #{pfe-var(font-size)})};
  font-weight: #{pfe-local(FontWeight)};
  line-height: #{pfe-local(
      $cssvar: LineHeight,
      $fallback: #{pfe-var(line-height)}
    )};
  text-decoration: #{pfe-local(TextDecoration)} !important;

  @include browser-query(ie11 edge) {
    padding: 0 !important;
  }

  :host(:hover) & {
    color: #{pfe-local(Color--hover)} !important;
    text-decoration: #{pfe-local(TextDecoration--hover)} !important;
  }

  :host([pfe-priority]) & {
    text-align: center;
    font-size: #{pfe-local($cssvar: FontSize--priority, $fallback: #{pfe-var(font-size)})};
  }

  :host([aria-disabled="true"]) & {
    cursor: default !important;
    font-size: #{pfe-local($cssvar: FontSize--priority, $fallback: #{pfe-var(font-size)})};
  }
}

:host(:not([aria-disabled="true"])) ::slotted(*:not(:disabled)),
:host ::slotted(*:not(:disabled)) {
  cursor: pointer;
}

.pfe-cta {
  &--wrapper {
    display: block; 
    white-space: nowrap;
    min-width: 100%;

    :host([pfe-priority]) &,
    :host([aria-disabled="true"]) & {
      display: flex;
      flex-flow: row nowrap;
      align-items: center;
      height: 100%;
    }
    // Default CTA arrow wrap fix for Firefox
    :host(:not([pfe-priority]):not([aria-disabled="true"])) & {
      @include browser-query(firefox) {
        max-width: calc(100% - 1ch - #{pfe-local($cssvar: size, $region: arrow)});
      }
    }
    @include browser-query(edge) {
      button,
      input {
        @extend %reset-button;
      }
    }
  }
  &--inner {
    // inner border on priority CTAs
    display: block;
    height: calc(100% - 4px);
    width: calc(100% - 4px);

    box-sizing: border-box;
    position: absolute;
    top: 2px;
    left: 2px;
    z-index: -1;

    border: #{pfe-var(surface--border-width)} #{pfe-var(surface--border-style)}
      #{pfe-local($cssvar: BorderColor, $region: inner)};
    border-radius: 2px;
    outline: none;

    :host(.focus-within) & {
      border-color: #{pfe-local($cssvar: BorderColor--focus, $region: inner)};
    }

    :host(:hover) & {
      border-color: #{pfe-local($cssvar: BorderColor--hover, $region: inner)};
    }
  }
  &--arrow {
    display: #{pfe-local($cssvar: Display, $region: arrow)};
    padding: #{pfe-local($cssvar: Padding, $region: arrow)};
    fill: #{pfe-local(Color)};
    width: #{pfe-local($cssvar: size, $region: arrow)};
    height: #{pfe-local($cssvar: size, $region: arrow)};
    transition: padding #{pfe-var(animation-speed)} #{pfe-var(animation-timing)};
    margin-bottom: -1px;
    :host(.focus-within) & {
      fill: #{pfe-local(Color--focus)};
    }

    :host(:hover) & {
      fill: #{pfe-local(Color--hover)};
    }

    @include browser-query(ie11 edge) {
      width: 18px;
    }
  }
}

// Set svg to none so it won't render in nav on iOS versions 12>
:host([pfe-priority]) svg {
  display: none;
}

:host([pfe-priority]),
:host([aria-disabled="true"]) {
  --pfe-cta--Padding: #{pfe-var(container-padding)} calc(#{pfe-var(
          container-padding
        )} * 2);
}

@each $theme in $THEMES {
  :host([on="#{$theme}"]) {
    @include pfe-set-broadcast-theme($theme);
  }
}

/// ===========================================================================
/// BELOW THIS POINT, LOCAL VARIABLE OVERRIDES ONLY

// Broadcast colors: The CTA is tuning into whatever colors the containers are offering up, per priority level

// - The location of these styles in the doc is important for clarity (readable code FTW!)
// - pfe-priority="primary" sets its own background colors, so it ignores broadcast
// - if there is no broadcast variable available, these are still seen by the browser, so we also set fallbacks here!
// - Fallback values should match whats above

// Default link background focus color
:host(:not([pfe-priority]):not([aria-disabled="true"])) {
  --pfe-cta--Color: #{pfe-apply-broadcast(link)};

  --pfe-cta--Color--hover: #{pfe-apply-broadcast(link--hover)};

  --pfe-cta--BackgroundColor--focus: #{$pfe-cta--BackgroundColor--focus}; // @NOTE Definition at top of file
  --pfe-cta--Color--focus: #{pfe-apply-broadcast(link--focus)};
}

:host([pfe-priority="secondary"]) {
  --pfe-cta--BorderRadius: #{pfe-var(ui--border-radius)};
  --pfe-cta__arrow--Display: none;
  --pfe-cta--BackgroundColor: transparent;
  --pfe-cta--BorderColor: var(
    --pfe-broadcasted--text,
    #{pfe-color(ui-complement)}
  );
  --pfe-cta--Color: var(--pfe-broadcasted--text, #{pfe-color(ui-complement)});

  --pfe-cta--BackgroundColor--hover: #{pfe-color(ui-complement)};
  --pfe-cta--BorderColor--hover: var(
    --pfe-broadcasted--text,
    #{pfe-color(ui-complement)}
  ); //white, then black
  --pfe-cta--Color--hover: #{pfe-color(ui-complement--text)};

  --pfe-cta--BackgroundColor--focus: #{pfe-color(surface--lighter)};
  --pfe-cta--BorderColor--focus: #{pfe-color(ui-complement)};
  --pfe-cta__inner--BorderColor--focus: #{pfe-color(ui-complement)};
  --pfe-cta--Color--focus: #{pfe-color(ui-complement)};
}

/// ===========================================================================
/// PRIMARY CTAs
/// ===========================================================================
:host([pfe-priority="primary"]) {
  // Button padding and border radius settings
  --pfe-cta--BorderRadius: #{pfe-var(ui--border-radius)};

  // Arrow styles
  --pfe-cta__arrow--Display: none;
  --pfe-cta--BackgroundColor: #{pfe-color(ui-accent)};
  --pfe-cta--BorderColor: #{pfe-color(ui-accent)};
  --pfe-cta--Color: #{pfe-color(ui-accent--text)};

  --pfe-cta--BackgroundColor--hover: #{pfe-color(ui-accent--hover)};
  --pfe-cta--BorderColor--hover: #{pfe-color(ui-accent--hover)};
  --pfe-cta--Color--hover: #{pfe-color(ui-accent--text)};

  --pfe-cta--BackgroundColor--focus: #{pfe-color(ui-accent)};
  --pfe-cta--BorderColor--focus: #{pfe-color(ui-accent)};
  --pfe-cta__inner--BorderColor--focus: #{pfe-color(ui-accent--text)};
  --pfe-cta--Color--focus: #{pfe-color(ui-accent--text)};
}

/// ===========================================================================
// COLOR ATTRIBUTE OVERRIDES
//
// Set values of local vars because more
// colors are needed than whats available in broadcast
/// ===========================================================================

/// ===========================================================================
/// COLOR=ACCENT
/// ===========================================================================
// Primary omitted because it already uses the accent color

:host(:not([pfe-priority])[pfe-color="accent"]:not([on="saturated"])) {
  --pfe-cta--Color: #{pfe-color(ui-accent)};
}

:host([pfe-priority="secondary"][pfe-color="accent"]) {
  --pfe-cta--BackgroundColor: transparent;
  --pfe-cta--BorderColor: #{pfe-color(ui-accent)};
  --pfe-cta--BackgroundColor--hover: #{pfe-color(ui-accent)};
  --pfe-cta--Color: #{pfe-color(ui-accent)};

  --pfe-cta--BackgroundColor--hover: #{pfe-color(ui-accent)};
  --pfe-cta--BorderColor--hover: #{pfe-color(ui-accent)};
  --pfe-cta--Color--hover: #{pfe-color(ui-accent--text)};

  --pfe-cta--BackgroundColor--focus: #{pfe-color(surface--lighter)};
  --pfe-cta--BorderColor--focus: #{pfe-color(ui-accent)};
  --pfe-cta__inner--BorderColor--focus: #{pfe-color(ui-accent)};
  --pfe-cta--Color--focus: #{pfe-color(ui-accent)};
}

:host([pfe-priority="secondary"][pfe-color="accent"].focus-within) {
  --pfe-cta--Color--hover: #{pfe-color(ui-accent--text)};
}

/// ===========================================================================
/// COLOR=BASE
/// ===========================================================================

:host([pfe-priority="primary"][pfe-color="base"]) {
  --pfe-cta--BackgroundColor: #{pfe-color(ui-base)};
  --pfe-cta--BorderColor: #{pfe-color(ui-base)};
  --pfe-cta--Color: #{pfe-color(ui-base--text)};

  --pfe-cta--BackgroundColor--hover: #{pfe-color(ui-base--hover)};
  --pfe-cta--BorderColor--hover: #{pfe-color(ui-base--hover)};
  --pfe-cta--Color--hover: #{pfe-color(ui-base--text)};

  --pfe-cta--BackgroundColor--focus: #{pfe-color(ui-base)};
  --pfe-cta__inner--BorderColor--focus: #{pfe-color(ui-base--text)};
  --pfe-cta--BorderColor--focus: #{pfe-color(surface--darker)};
  --pfe-cta--Color--focus: #{pfe-color(ui-base--text)};
}

:host([pfe-priority="secondary"][pfe-color="base"]) {
  --pfe-cta--BackgroundColor: transparent;
  --pfe-cta--BorderColor: #{pfe-color(ui-base)};
  --pfe-cta--Color: #{pfe-color(ui-base)};

  --pfe-cta--BackgroundColor--hover: #{pfe-color(ui-base)};
  --pfe-cta--BorderColor--hover: #{pfe-color(ui-base)};
  --pfe-cta--Color--hover: #{pfe-color(ui-base--text)};

  --pfe-cta--BackgroundColor--focus: #{$pfe-cta--BackgroundColor--focus}; // @NOTE Definition at top of file
  --pfe-cta__inner--BorderColor--focus: #{pfe-color(ui-base)};
  --pfe-cta--BorderColor--focus: #{pfe-color(ui-base)};
  --pfe-cta--Color--focus: #{pfe-color(ui-base)};
}

:host([pfe-priority="secondary"][pfe-color="base"].focus-within) {
  --pfe-cta--Color--hover: #{pfe-color(ui-base--text)};
}

/// ===========================================================================
/// COLOR=COMPLEMENT
/// ===========================================================================

:host(:not([pfe-priority])[pfe-color="complement"]:not([on="dark"], [on="saturated"])) {
  --pfe-cta--Color: #{pfe-color(ui-complement)};
  --pfe-cta--Color--hover: #{pfe-color(ui-complement--hover)};
}

:host([pfe-priority="primary"][pfe-color="complement"]) {
  --pfe-cta--BackgroundColor: #{pfe-color(ui-complement)};
  --pfe-cta--BorderColor: #{pfe-color(ui-complement)};
  --pfe-cta--Color: #{pfe-color(ui-complement--text)};

  --pfe-cta--BackgroundColor--hover: #{pfe-color(ui-complement--hover)};
  --pfe-cta--BorderColor--hover: #{pfe-color(ui-complement--hover)};
  --pfe-cta--Color--hover: #{pfe-color(ui-complement--text)};

  --pfe-cta--BackgroundColor--focus: #{pfe-color(ui-complement)};
  --pfe-cta__inner--BorderColor--focus: #{pfe-color(ui-complement--text)};
  --pfe-cta--BorderColor--focus: #{pfe-color(surface--darker)};
  --pfe-cta--Color--focus: #{pfe-color(ui-complement--text)};
}

:host([pfe-priority="secondary"][pfe-color="complement"]) {
  --pfe-cta--BackgroundColor: transparent;
  --pfe-cta--BorderColor: #{pfe-color(ui-complement)};
  --pfe-cta--Color: #{pfe-color(ui-complement)};

  --pfe-cta--BackgroundColor--hover: #{pfe-color(ui-complement)};
  --pfe-cta--BorderColor--hover: #{pfe-color(ui-complement)};
  --pfe-cta--Color--hover: #{pfe-color(ui-complement--text)};

  --pfe-cta--BackgroundColor--focus: #{pfe-color(surface--lighter)};
  --pfe-cta__inner--BorderColor--focus: #{pfe-color(ui-complement)};
  --pfe-cta--BorderColor--focus: #{pfe-color(ui-complement)};
  --pfe-cta--Color--focus: #{pfe-color(ui-complement)};
}

:host([pfe-priority="secondary"][pfe-color="complement"].focus-within) {
  --pfe-cta--Color--hover: #{pfe-color(ui-complement--text)};
}

/// ===========================================================================
/// WIND CTA VARIANTS
/// ===========================================================================

:host([pfe-priority="secondary"][pfe-variant="wind"]) {
  --pfe-cta--BackgroundColor: transparent;
  --pfe-cta--BorderColor: #{pfe-color(surface--border)};
  --pfe-cta--Color: var(--pfe-broadcasted--link, #{pfe-color(link)});
  --pfe-cta--FontWeight: #{pfe-var(font-weight--normal)};

  --pfe-cta--BackgroundColor--hover: #{pfe-color(surface--border--lightest)};
  --pfe-cta--BorderColor--hover: #{pfe-color(surface--border)};
  --pfe-cta--Color--hover: #{pfe-color(link--hover)};

  --pfe-cta--Color--focus: #{pfe-color(link--hover)};
  --pfe-cta--BorderColor--focus: #{pfe-color(surface--border)};
  --pfe-cta__inner--BorderColor--focus: #{pfe-local(BorderColor--focus)};
  --pfe-cta--TextDecoration--hover: #{pfe-broadcasted(link-decoration--hover)};
}

:host([pfe-priority="secondary"][pfe-variant="wind"].focus-within) {
  --pfe-cta--Color--hover: #{pfe-color(link--hover)};
}

/// ===========================================================================
/// CONTEXT CTA VARIANTS
/// ===========================================================================

:host([pfe-priority="secondary"][on="dark"]),
:host([pfe-priority="secondary"][on="saturated"]) {
  --pfe-cta--BackgroundColor: transparent;
  --pfe-cta--BorderColor: #{pfe-color(surface--lightest)};
  --pfe-cta--Color: #{pfe-color(text--on-dark)};

  --pfe-cta--BackgroundColor--hover: #{pfe-color(surface--lighter)};
  --pfe-cta--BorderColor--hover: #{pfe-color(surface--lighter)};
  --pfe-cta--Color--hover: #{pfe-color(text)};

  --pfe-cta--BackgroundColor--focus: #{pfe-color(surface--lightest)};
  --pfe-cta--BorderColor--focus: #{pfe-color(surface--lightest)};
  --pfe-cta__inner--BorderColor--focus: #{pfe-color(surface--darkest)};
  --pfe-cta--Color--focus: #{pfe-color(text)};
}

:host([pfe-priority="primary"][on="saturated"]),
:host([pfe-priority="primary"][pfe-color="complement"][on="dark"]) {
  --pfe-cta--BackgroundColor: #{pfe-color(surface--lightest)};
  --pfe-cta--BorderColor: #{pfe-color(surface--lightest)};
  --pfe-cta--Color: #{pfe-color(text)};

  --pfe-cta--BackgroundColor--hover: #{pfe-color(surface--lighter)};
  --pfe-cta--BorderColor--hover: #{pfe-color(surface--lighter)};
  --pfe-cta--Color--hover: #{pfe-color(text)};

  --pfe-cta--BackgroundColor--focus: #{pfe-color(surface--lightest)};
  --pfe-cta--BorderColor--focus: #{pfe-color(surface--lightest)};
  --pfe-cta__inner--BorderColor--focus: #{pfe-color(surface--darkest)};
  --pfe-cta--Color--focus: #{pfe-color(text)};
}

/// ===========================================================================
/// DISABLED CTA VARIANTS
/// ===========================================================================

:host([aria-disabled="true"]) {
  --pfe-cta__arrow--Display: none;
  --pfe-cta--BackgroundColor: #{pfe-color(ui-disabled)};
  --pfe-cta--BorderColor: #{pfe-color(ui-disabled)};
  --pfe-cta--Color: #{pfe-color(ui-disabled--text)} !important;

  --pfe-cta--BackgroundColor--hover: #{pfe-color(ui-disabled--hover)};
  --pfe-cta--BorderColor--hover: #{pfe-color(ui-disabled--hover)};
  --pfe-cta--Color--hover: #{pfe-color(ui-disabled--text)};

  --pfe-cta--BackgroundColor--focus: #{pfe-color(ui-disabled)};
  --pfe-cta__inner--BorderColor--focus: #{pfe-color(ui-disabled--focus)};
  --pfe-cta--BorderColor--focus: transparent;
  --pfe-cta--Color--focus: #{pfe-color(ui-disabled--text)};
}<|MERGE_RESOLUTION|>--- conflicted
+++ resolved
@@ -6,17 +6,12 @@
 $pfe-cta--BackgroundColor--focus: rgba(40, 151, 240, 0.2);
 $pfe-cta--Color--fallback: #003366;
 
-<<<<<<< HEAD
-$LOCAL-VARIABLES: (
-=======
 // Arrow animation
 $horizontal-spacing: 3px;
 $arrow-basic: 0 $horizontal-spacing;
 $arrow-hover: 0 0 0 #{$horizontal-spacing * 2};
 
-
-$variables: (
->>>>>>> 7fe60149
+$LOCAL-VARIABLES: (
   Padding: 0.6rem 0,
   BorderRadius: 0,
   BackgroundColor: transparent,
