<span class="pfe-cta--wrapper">
<<<<<<< HEAD
  <slot></slot>${this.isDefault ? `<svg
=======
  <slot></slot>${this.defaultStyle ? `&#160;<svg
>>>>>>> eb4a9f63
    class="pfe-cta--arrow"
    xmlns="http://www.w3.org/2000/svg"
    viewBox="0 0 31.56 31.56"
    focusable="false"
  >
    <path
      d="M15.78 0l-3.1 3.1 10.5 10.49H0v4.38h23.18l-10.5 10.49 3.1 3.1 15.78-15.78L15.78 0z"
    /></svg
  >` : ``}
  <span class="pfe-cta--inner"></span>
</span><|MERGE_RESOLUTION|>--- conflicted
+++ resolved
@@ -1,17 +1,4 @@
 <span class="pfe-cta--wrapper">
-<<<<<<< HEAD
-  <slot></slot>${this.isDefault ? `<svg
-=======
-  <slot></slot>${this.defaultStyle ? `&#160;<svg
->>>>>>> eb4a9f63
-    class="pfe-cta--arrow"
-    xmlns="http://www.w3.org/2000/svg"
-    viewBox="0 0 31.56 31.56"
-    focusable="false"
-  >
-    <path
-      d="M15.78 0l-3.1 3.1 10.5 10.49H0v4.38h23.18l-10.5 10.49 3.1 3.1 15.78-15.78L15.78 0z"
-    /></svg
-  >` : ``}
+  <slot></slot>${this.isDefault ? `&#160;<svg class="pfe-cta--arrow" xmlns="http://www.w3.org/2000/svg" viewBox="0 0 31.56 31.56" focusable="false"><path d="M15.78 0l-3.1 3.1 10.5 10.49H0v4.38h23.18l-10.5 10.49 3.1 3.1 15.78-15.78L15.78 0z"/></svg>` : ``}
   <span class="pfe-cta--inner"></span>
 </span>