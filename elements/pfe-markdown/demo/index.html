--- conflicted
+++ resolved
@@ -1,49 +1,11 @@
 <!DOCTYPE html>
 <html>
-<<<<<<< HEAD
-  <head>
-    <title>PatternFly Elements: Markdown Demo</title>
-
-    <meta charset="utf-8">
-    <meta name="viewport" content="width=device-width, minimum-scale=1.0, initial-scale=1.0, user-scalable=yes">
-
-    <noscript>
-      <link href="../../pfelement/dist/pfelement--noscript.min.css" rel="stylesheet">
-    </noscript>
-
-    <link href="../../pfelement/dist/pfelement.min.css" rel="stylesheet">
-
-    <!-- Stylesheets for testing light DOM styles.
-    <link rel="stylesheet" href="https://cdnjs.cloudflare.com/ajax/libs/twitter-bootstrap/4.3.1/css/bootstrap-reboot.css">
-    <link rel="stylesheet" href="https://cdnjs.cloudflare.com/ajax/libs/typebase.css/0.5.0/typebase.css">
-    -->
-    
-    <link rel="stylesheet" href="../../pfe-styles/dist/pfe-base.css" />
-    <link rel="stylesheet" href="../../pfe-styles/dist/pfe-context.css" />
-    <link rel="stylesheet" href="../../pfe-styles/dist/pfe-layouts.css" />
-
-    <!-- uncomment the es5-adapter if you're using the umd version -->
-    <script src="https://cdnjs.cloudflare.com/ajax/libs/webcomponentsjs/2.3.0/custom-elements-es5-adapter.js"></script>
-    <script src="https://cdnjs.cloudflare.com/ajax/libs/webcomponentsjs/2.3.0/webcomponents-bundle.js"></script>
-    <script src="https://cdnjs.cloudflare.com/ajax/libs/require.js/2.3.6/require.min.js"></script>
-
-    <script>require([
-      '../dist/pfe-markdown.umd.min.js'
-    ])</script>
-    
-    <!-- <script type="module" src="../dist/pfe-markdown.min.js"></script> -->
-
-    <!--
-      <script defer src="../../pfelement/dist/pfelement.umd.min.js"></script>
-      <script defer src="../dist/pfe-markdown.umd.min.js"></script>
-    -->
-=======
->>>>>>> ca9428c2
 
 <head>
+  <title>PatternFly Elements: Markdown Demo</title>
+
   <meta charset="utf-8">
   <meta name="viewport" content="width=device-width, minimum-scale=1.0, initial-scale=1.0, user-scalable=yes">
-  <title>PatternFly Element | pfe-markdown Demo</title>
 
   <link rel="stylesheet" type="text/css" href="//overpass-30e2.kxcdn.com/overpass.css">
 
@@ -130,10 +92,10 @@
   <section>
     <pfe-markdown>
       <div pfe-markdown-container># This is a heading
-Paragraph text. [A link!](#)
+        Paragraph text. [A link!](#)
 
-1. A list
-2. Numbered
+        1. A list
+        2. Numbered
 
         > code snippet
       </div>
@@ -143,7 +105,7 @@
   <section class="dark-background">
     <pfe-markdown context="dark">
       <div pfe-markdown-container># This is a heading on dark
-Paragraph text.</div>
+        Paragraph text.</div>
     </pfe-markdown>
   </section>
 
@@ -151,9 +113,9 @@
     <h2>Using markdown in the light dom</h2>
     <pfe-markdown>
       <div pfe-markdown-container># Markdown in the light dom
-[A link! (not Link from Zelda)](https://access.redhat.com)
+        [A link! (not Link from Zelda)](https://access.redhat.com)
 
-This is pretty easy too. You just need to worry about indentation.</div>
+        This is pretty easy too. You just need to worry about indentation.</div>
     </pfe-markdown>
   </section>
 
