--- conflicted
+++ resolved
@@ -256,15 +256,10 @@
 
     position:  relative;
     margin:    0 auto;
-<<<<<<< HEAD
     width: 100%;
     max-width: #{pfe-local(Width)};
-    
-=======
-    width: #{pfe-local(Width)};
     @extend %flex-fallback;
 
->>>>>>> 6b6685f0
     // Grid support styles
     @supports (display: grid) {
       @extend %grid-layout;
