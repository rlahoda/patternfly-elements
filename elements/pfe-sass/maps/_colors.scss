<<<<<<< HEAD
//  Do not edit directly
//  Generated on Wed, 27 May 2020 17:45:47 GMT


// --pfe-theme--text: #3c3f42;
// --pfe-theme--text--on-light: #3c3f42;
// --pfe-theme--text--on-dark: #ffffff;
// --pfe-theme--text--on-saturated: #ffffff;
// --pfe-theme--link: #0066cc;
// --pfe-theme--link--on-light: #0066cc;
// --pfe-theme--link--on-dark: #73bcf7;
// --pfe-theme--link--on-saturated: #ffffff;
// --pfe-theme--link--visited: #6753ac;
// --pfe-theme--link--visited--on-light: #6753ac;
// --pfe-theme--link--visited--on-dark: #cbc1ff;
// --pfe-theme--link--visited--on-saturated: #cbc1ff;
// --pfe-theme--link--hover: #004080;
// --pfe-theme--link--hover--on-light: #004080;
// --pfe-theme--link--hover--on-dark: #73bcf7;
// --pfe-theme--link--hover--on-saturated: #ffffff;
// --pfe-theme--link--focus: #004080;
// --pfe-theme--link--focus--on-light: #004080;
// --pfe-theme--link--focus--on-dark: #73bcf7;
// --pfe-theme--link--focus--on-saturated: #ffffff;
// --pfe-theme--ui--base: #008bad;
// --pfe-theme--ui--base--on-light: #008bad;
// --pfe-theme--ui--base--on-dark: lighten($pf-color-light-blue-500, 40%);
// --pfe-theme--ui--base--on-saturated: [object Object];
// --pfe-theme--ui--base--hover: darken($pf-color-light-blue-500, 20%);
// --pfe-theme--ui--base--hover--on-light: darken($pf-color-light-blue-500, 20%);
// --pfe-theme--ui--base--hover--on-dark: lighten($pf-color-light-blue-500, 20%);
// --pfe-theme--ui--base--hover--on-saturated: darken($pf-color-white, 20%);
// --pfe-theme--ui--base--focus: darken($pf-color-light-blue-500, 20%);
// --pfe-theme--ui--base--focus--on-light: darken($pf-color-light-blue-500, 20%);
// --pfe-theme--ui--base--focus--on-dark: lighten($pf-color-light-blue-500, 20%);
// --pfe-theme--ui--base--focus--on-saturated: darken($pf-color-white, 20%);
// --pfe-theme--ui--base--text: #ffffff;
// --pfe-theme--ui--base--text--on-light: #ffffff;
// --pfe-theme--ui--base--text--on-dark: #3c3f42;
// --pfe-theme--ui--base--text--on-saturated: #3c3f42;
// --pfe-theme--ui--base--text--hover: #ffffff;
// --pfe-theme--ui--base--text--hover--on-light: #ffffff;
// --pfe-theme--ui--base--text--hover--on-dark: #3c3f42;
// --pfe-theme--ui--base--text--hover--on-saturated: #3c3f42;
// --pfe-theme--ui--base--text--focus: #ffffff;
// --pfe-theme--ui--base--text--focus--on-light: #ffffff;
// --pfe-theme--ui--base--text--focus--on-dark: #3c3f42;
// --pfe-theme--ui--complement: #3c3f42;
// --pfe-theme--ui--complement--on-light: #3c3f42;
// --pfe-theme--ui--complement--on-dark: #ffffff;
// --pfe-theme--ui--complement--on-saturated: #3c3f42;
// --pfe-theme--ui--complement--hover: #030303;
// --pfe-theme--ui--complement--hover--on-light: #030303;
// --pfe-theme--ui--complement--hover--on-dark: darken($pf-color-white, 20%);
// --pfe-theme--ui--complement--hover--on-saturated: #030303;
// --pfe-theme--ui--complement--focus: #030303;
// --pfe-theme--ui--complement--focus--on-light: #030303;
// --pfe-theme--ui--complement--focus--on-dark: darken($pf-color-white, 20%);
// --pfe-theme--ui--complement--focus--on-saturated: #030303;
// --pfe-theme--ui--complement--text: #ffffff;
// --pfe-theme--ui--complement--text--on-light: #ffffff;
// --pfe-theme--ui--complement--text--on-dark: #3c3f42;
// --pfe-theme--ui--complement--text--on-saturated: #ffffff;
// --pfe-theme--ui--complement--text--hover: #ffffff;
// --pfe-theme--ui--complement--text--hover--on-light: #ffffff;
// --pfe-theme--ui--complement--text--hover--on-dark: #3c3f42;
// --pfe-theme--ui--complement--text--hover--on-saturated: #ffffff;
// --pfe-theme--ui--complement--text--focus: #ffffff;
// --pfe-theme--ui--complement--text--focus--on-light: #ffffff;
// --pfe-theme--ui--complement--text--focus--on-dark: #3c3f42;
// --pfe-theme--ui--complement--text--focus--on-saturated: #ffffff;
// --pfe-theme--ui--accent: #ee0000;
// --pfe-theme--ui--accent--on-light: #ee0000;
// --pfe-theme--ui--accent--on-dark: #ee0000;
// --pfe-theme--ui--accent--on-saturated: #ffffff;
// --pfe-theme--ui--accent--hover: darken(#ee0000, 20%);
// --pfe-theme--ui--accent--hover--on-light: darken(#ee0000, 20%);
// --pfe-theme--ui--accent--hover--on-dark: darken(#ee0000, 20%);
// --pfe-theme--ui--accent--hover--on-saturated: darken(#ffffff, 20%);
// --pfe-theme--ui--accent--focus: darken(#ee0000, 20%);
// --pfe-theme--ui--accent--focus--on-light: darken(#ee0000, 20%);
// --pfe-theme--ui--accent--focus--on-dark: darken(#ee0000, 20%);
// --pfe-theme--ui--accent--focus--on-saturated: darken(#ffffff, 20%);
// --pfe-theme--ui--accent--text: #ffffff;
// --pfe-theme--ui--accent--text--on-light: #ffffff;
// --pfe-theme--ui--accent--text--on-dark: #ffffff;
// --pfe-theme--ui--accent--text--on-saturated: #3c3f42;
// --pfe-theme--ui--accent--text--hover: #ffffff;
// --pfe-theme--ui--accent--text--hover--on-light: #ffffff;
// --pfe-theme--ui--accent--text--hover--on-dark: #ffffff;
// --pfe-theme--ui--accent--text--hover--on-saturated: #3c3f42;
// --pfe-theme--ui--accent--text--focus: #ffffff;
// --pfe-theme--ui--accent--text--focus--on-light: #ffffff;
// --pfe-theme--ui--accent--text--focus--on-dark: #ffffff;
// --pfe-theme--ui--accent--text--focus--on-saturated: #3c3f42;
// --pfe-theme--ui--disabled: #d2d2d2;
// --pfe-theme--ui--disabled--on-light: #d2d2d2;
// --pfe-theme--ui--disabled--on-dark: #d2d2d2;
// --pfe-theme--ui--disabled--on-saturated: #d2d2d2;
// --pfe-theme--ui--disabled--hover: #d2d2d2;
// --pfe-theme--ui--disabled--hover--on-light: #d2d2d2;
// --pfe-theme--ui--disabled--hover--on-dark: #d2d2d2;
// --pfe-theme--ui--disabled--hover--on-saturated: #d2d2d2;
// --pfe-theme--ui--disabled--focus: #d2d2d2;
// --pfe-theme--ui--disabled--focus--on-light: #d2d2d2;
// --pfe-theme--ui--disabled--focus--on-dark: #d2d2d2;
// --pfe-theme--ui--disabled--focus--on-saturated: #d2d2d2;
// --pfe-theme--ui--disabled--text: #737679;
// --pfe-theme--ui--disabled--text--on-light: #737679;
// --pfe-theme--ui--disabled--text--on-dark: #737679;
// --pfe-theme--ui--disabled--text--on-saturated: #737679;
// --pfe-theme--ui--disabled--text--hover: #737679;
// --pfe-theme--ui--disabled--text--hover--on-light: #737679;
// --pfe-theme--ui--disabled--text--hover--on-dark: #737679;
// --pfe-theme--ui--disabled--text--hover--on-saturated: #737679;
// --pfe-theme--ui--disabled--text--focus: #737679;
// --pfe-theme--ui--disabled--text--focus--on-light: #737679;
// --pfe-theme--ui--disabled--text--focus--on-dark: #737679;
// --pfe-theme--ui--disabled--text--focus--on-saturated: #737679;

$colors: (
	"text": #3c3f42,
	"text--on-light": #3c3f42,
	"text--on-dark": #ffffff,
	"text--on-saturated": #ffffff,
	"link": #0066cc,
	"link--on-light": #0066cc,
	"link--on-dark": #73bcf7,
	"link--on-saturated": #ffffff,
	"link--visited": #6753ac,
	"link--visited--on-light": #6753ac,
	"link--visited--on-dark": #cbc1ff,
	"link--visited--on-saturated": #cbc1ff,
	"link--hover": #004080,
	"link--hover--on-light": #004080,
	"link--hover--on-dark": #73bcf7,
	"link--hover--on-saturated": #ffffff,
	"link--focus": #004080,
	"link--focus--on-light": #004080,
	"link--focus--on-dark": #73bcf7,
	"link--focus--on-saturated": #ffffff,
	"ui--base": #008bad,
	"ui--base--on-light": #008bad,
	"ui--base--on-dark": lighten($pf-color-light-blue-500, 40%),
	"ui--base--on-saturated": [object Object],
	"ui--base--hover": darken($pf-color-light-blue-500, 20%),
	"ui--base--hover--on-light": darken($pf-color-light-blue-500, 20%),
	"ui--base--hover--on-dark": lighten($pf-color-light-blue-500, 20%),
	"ui--base--hover--on-saturated": darken($pf-color-white, 20%),
	"ui--base--focus": darken($pf-color-light-blue-500, 20%),
	"ui--base--focus--on-light": darken($pf-color-light-blue-500, 20%),
	"ui--base--focus--on-dark": lighten($pf-color-light-blue-500, 20%),
	"ui--base--focus--on-saturated": darken($pf-color-white, 20%),
	"ui--base--text": #ffffff,
	"ui--base--text--on-light": #ffffff,
	"ui--base--text--on-dark": #3c3f42,
	"ui--base--text--on-saturated": #3c3f42,
	"ui--base--text--hover": #ffffff,
	"ui--base--text--hover--on-light": #ffffff,
	"ui--base--text--hover--on-dark": #3c3f42,
	"ui--base--text--hover--on-saturated": #3c3f42,
	"ui--base--text--focus": #ffffff,
	"ui--base--text--focus--on-light": #ffffff,
	"ui--base--text--focus--on-dark": #3c3f42,
	"ui--complement": #3c3f42,
	"ui--complement--on-light": #3c3f42,
	"ui--complement--on-dark": #ffffff,
	"ui--complement--on-saturated": #3c3f42,
	"ui--complement--hover": #030303,
	"ui--complement--hover--on-light": #030303,
	"ui--complement--hover--on-dark": darken($pf-color-white, 20%),
	"ui--complement--hover--on-saturated": #030303,
	"ui--complement--focus": #030303,
	"ui--complement--focus--on-light": #030303,
	"ui--complement--focus--on-dark": darken($pf-color-white, 20%),
	"ui--complement--focus--on-saturated": #030303,
	"ui--complement--text": #ffffff,
	"ui--complement--text--on-light": #ffffff,
	"ui--complement--text--on-dark": #3c3f42,
	"ui--complement--text--on-saturated": #ffffff,
	"ui--complement--text--hover": #ffffff,
	"ui--complement--text--hover--on-light": #ffffff,
	"ui--complement--text--hover--on-dark": #3c3f42,
	"ui--complement--text--hover--on-saturated": #ffffff,
	"ui--complement--text--focus": #ffffff,
	"ui--complement--text--focus--on-light": #ffffff,
	"ui--complement--text--focus--on-dark": #3c3f42,
	"ui--complement--text--focus--on-saturated": #ffffff,
	"ui--accent": #ee0000,
	"ui--accent--on-light": #ee0000,
	"ui--accent--on-dark": #ee0000,
	"ui--accent--on-saturated": #ffffff,
	"ui--accent--hover": darken(#ee0000, 20%),
	"ui--accent--hover--on-light": darken(#ee0000, 20%),
	"ui--accent--hover--on-dark": darken(#ee0000, 20%),
	"ui--accent--hover--on-saturated": darken(#ffffff, 20%),
	"ui--accent--focus": darken(#ee0000, 20%),
	"ui--accent--focus--on-light": darken(#ee0000, 20%),
	"ui--accent--focus--on-dark": darken(#ee0000, 20%),
	"ui--accent--focus--on-saturated": darken(#ffffff, 20%),
	"ui--accent--text": #ffffff,
	"ui--accent--text--on-light": #ffffff,
	"ui--accent--text--on-dark": #ffffff,
	"ui--accent--text--on-saturated": #3c3f42,
	"ui--accent--text--hover": #ffffff,
	"ui--accent--text--hover--on-light": #ffffff,
	"ui--accent--text--hover--on-dark": #ffffff,
	"ui--accent--text--hover--on-saturated": #3c3f42,
	"ui--accent--text--focus": #ffffff,
	"ui--accent--text--focus--on-light": #ffffff,
	"ui--accent--text--focus--on-dark": #ffffff,
	"ui--accent--text--focus--on-saturated": #3c3f42,
	"ui--disabled": #d2d2d2,
	"ui--disabled--on-light": #d2d2d2,
	"ui--disabled--on-dark": #d2d2d2,
	"ui--disabled--on-saturated": #d2d2d2,
	"ui--disabled--hover": #d2d2d2,
	"ui--disabled--hover--on-light": #d2d2d2,
	"ui--disabled--hover--on-dark": #d2d2d2,
	"ui--disabled--hover--on-saturated": #d2d2d2,
	"ui--disabled--focus": #d2d2d2,
	"ui--disabled--focus--on-light": #d2d2d2,
	"ui--disabled--focus--on-dark": #d2d2d2,
	"ui--disabled--focus--on-saturated": #d2d2d2,
	"ui--disabled--text": #737679,
	"ui--disabled--text--on-light": #737679,
	"ui--disabled--text--on-dark": #737679,
	"ui--disabled--text--on-saturated": #737679,
	"ui--disabled--text--hover": #737679,
	"ui--disabled--text--hover--on-light": #737679,
	"ui--disabled--text--hover--on-dark": #737679,
	"ui--disabled--text--hover--on-saturated": #737679,
	"ui--disabled--text--focus": #737679,
	"ui--disabled--text--focus--on-light": #737679,
	"ui--disabled--text--focus--on-dark": #737679,
	"ui--disabled--text--focus--on-saturated": #737679
);
=======
@import "@patternfly/patternfly/sass-utilities/scss-variables";

////
/// @group color
/// @type Map
/// @prop {Color} text [#292e34] - $pf-color-black-900
/// @prop {Color} text--muted [#72767b] - $pf-color-black-600
/// @prop {Color} link [#0088ce] - $pf-color-blue-400
/// @prop {Color} link--visited [#582fc0] - $pf-color-purple-500
/// @prop {Color} link--hover [#00659c] - $pf-color-blue-500
/// @prop {Color} link--focus [#00659c] - $pf-color-blue-500
/// @prop {Color} text--on-dark [#fff] - $pf-color-white
/// @prop {Color} text--muted--on-dark [#d2d2d2] - $pf-color-black-300
/// @prop {Color} link--on-dark [#7dc3e8] - $pf-color-blue-200
/// @prop {Color} link--visited--on-dark [#bee1f4] - $pf-color-blue-100
/// @prop {Color} link--hover--on-dark [#bee1f4] - $pf-color-blue-100
/// @prop {Color} link--focus--on-dark [#bee1f4] - $pf-color-blue-100
/// @prop {Color} text--on-saturated [#fff] - $pf-color-white
/// @prop {Color} text--muted--on-saturated [#d2d2d2] - $pf-color-black-300
/// @prop {Color} link--on-saturated [#fff] - $pf-color-white
/// @prop {Color} link--visited--on-saturated [#d2d2d2] - $pf-color-black-300
/// @prop {Color} link--hover--on-saturated [#fafafa] - $pf-color-black-100
/// @prop {Color} link--focus--on-saturated [#fafafa] - $pf-color-black-100
/// @prop {Color} ui-base  [#72767b] - $pf-color-black-600
/// @prop {Color} ui-base--hover [#292e34] - $pf-color-black-900
/// @prop {Color} ui-base--focus [#292e34] - $pf-color-black-900
/// @prop {Color} ui-base--text [#fff] - $pfe-color--text--on-dark
/// @prop {Color} ui-base--text--hover [#fff] - $pfe-color--text--on-dark
/// @prop {Color} ui-base--text--focus [#fff] - $pfe-color--text--on-dark
/// @prop {Color} ui-base--on-dark [#fff] - $pf-color-white
/// @prop {Color} ui-base--hover--on-dark [#ededed] - $pf-color-black-200
/// @prop {Color} ui-base--focus--on-dark [#ededed] - $pf-color-black-200
/// @prop {Color} ui-base--text--on-dark [#393f44] - $pfe-color--text
/// @prop {Color} ui-base--text--hover--on-dark [#393f44] - $pfe-color--text
/// @prop {Color} ui-base--text--focus--on-dark [#393f44] - $pfe-color--text
/// @prop {Color} ui-base--on-saturated [#fff] - $pf-color-white
/// @prop {Color} ui-base--hover--on-saturated [#ededed] - $pf-color-black-200
/// @prop {Color} ui-base--focus--on-saturated [#ededed] - $pf-color-black-200
/// @prop {Color} ui-base--text--on-saturated [#393f44] - $pfe-color--text
/// @prop {Color} ui-base--text--hover--on-saturated [#393f44] - $pfe-color--text
/// @prop {Color} ui-base--text--focus--on-saturated [#393f44] - $pfe-color--text
/// @prop {Color} ui-accent [#0088ce] - $pf-color-blue-400
/// @prop {Color} ui-accent--hover [#00659c] - $pf-color-blue-500
/// @prop {Color} ui-accent--focus [#00659c] - $pf-color-blue-500
/// @prop {Color} ui-accent--text [#fff] - $pfe-color--text--on-dark
/// @prop {Color} ui-accent--text--hover [#fff] - $pfe-color--text--on-dark
/// @prop {Color} ui-accent--text--focus [#fff] - $pfe-color--text--on-dark
/// @prop {Color} ui-accent--on-dark [#7dc3e8] - $pf-color-blue-200
/// @prop {Color} ui-accent--hover--on-dark [#39a5dc] - $pf-color-blue-300
/// @prop {Color} ui-accent--focus--on-dark [#39a5dc] - $pf-color-blue-300
/// @prop {Color} ui-accent--text--on-dark [#393f44] - $pfe-color--text
/// @prop {Color} ui-accent--text--hover--on-dark [#393f44] - $pfe-color--text
/// @prop {Color} ui-accent--text--focus--on-dark [#393f44] - $pfe-color--text
/// @prop {Color} ui-accent--on-saturated [#fff] - $pf-color-white
/// @prop {Color} ui-accent--hover--on-saturated [#d2d2d2] - $pf-color-black-300 (was #ccc)
/// @prop {Color} ui-accent--focus--on-saturated [#d2d2d2] - $pf-color-black-300 (was #ccc)
/// @prop {Color} ui-accent--text--on-saturated [#393f44] - $pfe-color--text
/// @prop {Color} ui-accent--text--hover--on-saturated [#393f44] - $pfe-color--text
/// @prop {Color} ui-accent--text--focus--on-saturated [#393f44] - $pfe-color--text
/// @prop {Color} ui-disabled [#d2d2d2] - $pf-color-black-300
/// @prop {Color} ui-disabled--hover [#d2d2d2] - $pf-color-black-300
/// @prop {Color} ui-disabled--focus [transparent]
/// @prop {Color} ui-disabled--text  [#72767b] - $pf-color-black-600
/// @prop {Color} ui-disabled--text--hover [#8a8d90] - $pf-color-black-500 (was #797979)
/// @prop {Color} ui-disabled--text--focus [#8a8d90] - $pf-color-black-500 (was #797979)
/// @prop {Color} ui--border--lightest [#f0f0f0] - $pf-color-black-200
/// @prop {Color} ui--border--lighter [#d2d2d2] - $pf-color-black-300
/// @prop {Color} ui--border [#8a8d90] - $pf-color-black-500
/// @prop {Color} ui--border--darker [#3c3f42] - $pf-color-black-800
/// @prop {Color} ui--border--darkest [#151515] - $pf-color-black-900
/// @prop {Color} surface--lightest [#fff] - $pf-color-white
/// @prop {Color} surface--lightest--context [light]
/// @prop {Color} surface--lighter [#ededed] - $pf-color-black-200
/// @prop {Color} surface--lighter--context [light]
/// @prop {Color} surface--base [#ededed] - $pf-color-black-200
/// @prop {Color} surface--base--context [light]
/// @prop {Color} surface--darker [#393f44] - $pf-color-black-800
/// @prop {Color} surface--darker--context [dark]
/// @prop {Color} surface--darkest [#292e34] - $pf-color-black-900
/// @prop {Color} surface--darkest--context [dark]
/// @prop {Color} surface--complement [#004368] - $pf-color-blue-600
/// @prop {Color} surface--complement--context [saturated]
/// @prop {Color} surface--accent [#00659c] - $pf-color-blue-500
/// @prop {Color} surface--accent--context [saturated]
/// @prop {Color} surface--border--lightest [#f5f5f5] - $pf-color-black-150
/// @prop {Color} surface--border [#D2D2D2] - $pf-color-black-300
/// @prop {Color} surface--border--darker [#6a6e73] - $pf-color-black-600
/// @prop {Color} surface--border--darkest [#393f44] - $pf-color-black-800
/// @prop {Color} feedback--critical--lightest [#faeae8] - $pf-color-red-50
/// @prop {Color} feedback--critical--lighter [#c9190b] - $pf-color-red-100
/// @prop {Color} feedback--critical [#bb0000] - $pf-color-red-200
/// @prop {Color} feedback--critical--darker [#7d1007] - $pf-color-red-300
/// @prop {Color} feedback--critical--darkest [#470000] - $pf-color-red-400
/// @prop {Color} feedback--important--lightest [#faeae8] - $pf-color-red-50 (was #fe906d)
/// @prop {Color} feedback--important [#c9190b] - $pf-color-red-100 (was #ef3900)
/// @prop {Color} feedback--important--darkest [#a30000] - $pf-color-red-200 (was #ba2c00)
/// @prop {Color} feedback--moderate--lightest [#f9e0a2] - $pf-color-gold-100 (was #ffd878)
/// @prop {Color} feedback--moderate [#f0ab00] - $pf-color-gold-400 (was #feb90c)
/// @prop {Color} feedback--moderate--darkest [#c58c00] - $pf-color-gold-500 (was #c08800)
/// @prop {Color} feedback--success--lightest [#bde5b8] - $pf-color-green-100 (was #ceee88)
/// @prop {Color} feedback--success [#3e8635] - $pf-color-green-500 (was #2e7d32)
/// @prop {Color} feedback--success--darkest [#1e4f18] - $pf-color-green-600 (was #1b5e20)
/// @prop {Color} feedback--info--lightest [#73bcf7] - $pf-color-blue-200 (was #85d5ff)
/// @prop {Color} feedback--info [#06c] - $pf-color-blue-400 (was #0277bd)
/// @prop {Color} feedback--info--darkest [#004080] - $pf-color-blue-500 (was #01579b)
/// @prop {Color} feedback--default--lightest [#ededed] - $pf-color-black-200
/// @prop {Color} feedback--default [#4d5258] - $pf-color-black-700
/// @prop {Color} feedback--default--darkest [#393f44] - $pf-color-black-800
/// @prop {Color} overlay [#292e3480] - rgba($pf-color-black-900, .5)
////

/// Map of colors in the design system
$pfe-colors: (
  // ========================================================================
    // Base text and link colors, basis of "theme"
    // ========================================================================
    text: $pf-color-black-900,
  // #292e34
    text--muted: $pf-color-black-600,
  // #72767b
    link: $pf-color-blue-400,
  // #0088ce
    link--visited: $pf-color-purple-500,
  // #582fc0
    link--hover: $pf-color-blue-500,
  // #00659c
    link--focus: $pf-color-blue-500,
  // #00659c
    text--on-dark: $pf-color-white,
  // #fff
    text--muted--on-dark: $pf-color-black-300,
  // #d2d2d2
    link--on-dark: $pf-color-blue-200,
  // #7dc3e8
    link--visited--on-dark: $pf-color-blue-100,
  // #bee1f4
    link--hover--on-dark: $pf-color-blue-100,
  // #bee1f4
    link--focus--on-dark: $pf-color-blue-100,
  // #bee1f4
    text--on-saturated: $pf-color-white,
  // #fff
    text--muted--on-saturated: $pf-color-black-300,
  // #d2d2d2
    link--on-saturated: $pf-color-white,
  // #fff
    link--visited--on-saturated: $pf-color-black-300,
  // #d2d2d2
    link--hover--on-saturated: $pf-color-black-100,
  // #fafafa
    link--focus--on-saturated: $pf-color-black-100,
  // #fafafa
    // ========================================================================
    // Base UI Colors for Buttons, CTAs, and actionable UI elements
    // ========================================================================
    // Set of base colors
    ui-base: $pf-color-black-600,
  // #72767b
    ui-base--hover: $pf-color-black-900,
  // #292e34
    ui-base--focus: $pf-color-black-900,
  // #292e34
    ui-base--text: $pfe-color--text--on-dark,
  // #fff
    ui-base--text--hover: $pfe-color--text--on-dark,
  // #fff
    ui-base--text--focus: $pfe-color--text--on-dark,
  // #fff
    ui-base--on-dark: $pf-color-white,
  // #fff
    ui-base--hover--on-dark: $pf-color-black-200,
  // #ededed
    ui-base--focus--on-dark: $pf-color-black-200,
  // #ededed
    ui-base--text--on-dark: $pfe-color--text,
  // #393f44
    ui-base--text--hover--on-dark: $pfe-color--text,
  // #393f44
    ui-base--text--focus--on-dark: $pfe-color--text,
  // #393f44
    ui-base--on-saturated: $pf-color-white,
  // #fff
    ui-base--hover--on-saturated: $pf-color-black-200,
  // #ededed
    ui-base--focus--on-saturated: $pf-color-black-200,
  // #ededed
    ui-base--text--on-saturated: $pfe-color--text,
  // #393f44
    ui-base--text--hover--on-saturated: $pfe-color--text,
  // #393f44
    ui-base--text--focus--on-saturated: $pfe-color--text,
  // #393f44
    // Set of accent colors
    ui-accent: $pf-color-blue-400,
  // #0088ce
    ui-accent--hover: $pf-color-blue-500,
  // #00659c
    ui-accent--focus: $pf-color-blue-500,
  // #00659c
    ui-accent--text: $pfe-color--text--on-dark,
  // #fff
    ui-accent--text--hover: $pfe-color--text--on-dark,
  // #fff
    ui-accent--text--focus: $pfe-color--text--on-dark,
  // #fff
    ui-accent--on-dark: $pf-color-blue-200,
  // #7dc3e8
    ui-accent--hover--on-dark: $pf-color-blue-300,
  // #39a5dc
    ui-accent--focus--on-dark: $pf-color-blue-300,
  // #39a5dc
    ui-accent--text--on-dark: $pfe-color--text,
  // #393f44
    ui-accent--text--hover--on-dark: $pfe-color--text,
  // #393f44
    ui-accent--text--focus--on-dark: $pfe-color--text,
  // #393f44
    ui-accent--on-saturated: $pf-color-white,
  // #fff
    ui-accent--hover--on-saturated: $pf-color-black-300,
  // #d2d2d2
    ui-accent--focus--on-saturated: $pf-color-black-300,
  // #d2d2d2
    ui-accent--text--on-saturated: $pfe-color--text,
  // #393f44
    ui-accent--text--hover--on-saturated: $pfe-color--text,
  // #393f44
    ui-accent--text--focus--on-saturated: $pfe-color--text,
  // #393f44
    // Set of disabled colors
    ui-disabled: $pf-color-black-300,
  // #d2d2d2
    ui-disabled--hover: $pf-color-black-300,
  // #d2d2d2
    ui-disabled--focus: transparent,
  ui-disabled--text: $pf-color-black-600,
  // #72767b
    ui-disabled--text--hover: $pf-color-black-500,
  // #8a8d90 (was #797979)
    ui-disabled--text--focus: $pf-color-black-500,
  // #8a8d90 (was #797979)
    // Set of UI border settings
    ui--border--lightest: $pf-color-black-200,
  // #f0f0f0
    ui--border--lighter: $pf-color-black-300,
  // #d2d2d2
    ui--border: $pf-color-black-500,
  // #8a8d90
    ui--border--darker: $pf-color-black-800,
  // #3c3f42
    ui--border--darkest: $pf-color-black-900,
  // #151515
    // ========================================================================
    // Base Surface Colors for Container elements
    // ========================================================================
    // Lightest group
    surface--lightest: $pf-color-white,
  // #fff
    surface--lightest--context: light,
  // Lighter group
    surface--lighter: $pf-color-black-200,
  // #ededed
    surface--lighter--context: light,
  // Base group
    surface--base: $pf-color-black-200,
  // #ededed
    surface--base--context: light,
  // Darker group
    surface--darker: $pf-color-black-800,
  // #393f44
    surface--darker--context: dark,
  // Darkest group
    surface--darkest: $pf-color-black-900,
  // #292e34
    surface--darkest--context: dark,
  // Complement group
    surface--complement: $pf-color-blue-600,
  // #004368
    surface--complement--context: saturated,
  // Accent group
    surface--accent: $pf-color-blue-500,
  // #00659c
    surface--accent--context: saturated,
  // Palette of Border Colors
    surface--border--lightest: $pf-color-black-150,
  // #f5f5f5
    surface--border: $pf-color-black-300,
  // #d2d2d2
    surface--border--darker: $pf-color-black-600,
  // #6a6e73
    surface--border--darkest: $pf-color-black-800,
  // #393f44, Q: needed?
    // ========================================================================
    // Base Feedback Colors for messaging, errors, etc.
    // ========================================================================
    // Palette of Feedback Colors
    feedback--critical--lightest: $pf-color-red-50,
  // #faeae8
    feedback--critical--lighter: $pf-color-red-100,
  // #c9190b
    feedback--critical: $pf-color-red-200,
  // #bb0000
    feedback--critical--darker: $pf-color-red-300,
  // #7d1007
    feedback--critical--darkest: $pf-color-red-400,
  // #470000
    feedback--important--lightest: $pf-color-red-50,
  // #faeae8
    feedback--important: $pf-color-red-100,
  // #c9190b
    feedback--important--darkest: $pf-color-red-200,
  // #bb0000
    feedback--moderate--lightest: $pf-color-gold-100,
  // #f9e0a2
    feedback--moderate: $pf-color-gold-400,
  // #f0ab00
    feedback--moderate--darkest: $pf-color-gold-500,
  // #c58c00
    feedback--success--lightest: $pf-color-green-100,
  // #bde5b8
    feedback--success: $pf-color-green-500,
  // #3e8635
    feedback--success--darkest: $pf-color-green-600,
  // #1e4f18
    feedback--info--lightest: $pf-color-blue-200,
  // #73bcf7
    feedback--info: $pf-color-blue-400,
  // #06c
    feedback--info--darkest: $pf-color-blue-500,
  // #004080
    feedback--default--lightest: $pf-color-black-200,
  // #ededed
    feedback--default: $pf-color-black-700,
  // #4d5258
    feedback--default--darkest: $pf-color-black-800,
  // #393f44
    overlay: rgba($pf-color-black-900, 0.5)
);
>>>>>>> 8f523afa
<|MERGE_RESOLUTION|>--- conflicted
+++ resolved
@@ -1,4 +1,3 @@
-<<<<<<< HEAD
 //  Do not edit directly
 //  Generated on Wed, 27 May 2020 17:45:47 GMT
 
@@ -235,344 +234,4 @@
 	"ui--disabled--text--focus--on-light": #737679,
 	"ui--disabled--text--focus--on-dark": #737679,
 	"ui--disabled--text--focus--on-saturated": #737679
-);
-=======
-@import "@patternfly/patternfly/sass-utilities/scss-variables";
-
-////
-/// @group color
-/// @type Map
-/// @prop {Color} text [#292e34] - $pf-color-black-900
-/// @prop {Color} text--muted [#72767b] - $pf-color-black-600
-/// @prop {Color} link [#0088ce] - $pf-color-blue-400
-/// @prop {Color} link--visited [#582fc0] - $pf-color-purple-500
-/// @prop {Color} link--hover [#00659c] - $pf-color-blue-500
-/// @prop {Color} link--focus [#00659c] - $pf-color-blue-500
-/// @prop {Color} text--on-dark [#fff] - $pf-color-white
-/// @prop {Color} text--muted--on-dark [#d2d2d2] - $pf-color-black-300
-/// @prop {Color} link--on-dark [#7dc3e8] - $pf-color-blue-200
-/// @prop {Color} link--visited--on-dark [#bee1f4] - $pf-color-blue-100
-/// @prop {Color} link--hover--on-dark [#bee1f4] - $pf-color-blue-100
-/// @prop {Color} link--focus--on-dark [#bee1f4] - $pf-color-blue-100
-/// @prop {Color} text--on-saturated [#fff] - $pf-color-white
-/// @prop {Color} text--muted--on-saturated [#d2d2d2] - $pf-color-black-300
-/// @prop {Color} link--on-saturated [#fff] - $pf-color-white
-/// @prop {Color} link--visited--on-saturated [#d2d2d2] - $pf-color-black-300
-/// @prop {Color} link--hover--on-saturated [#fafafa] - $pf-color-black-100
-/// @prop {Color} link--focus--on-saturated [#fafafa] - $pf-color-black-100
-/// @prop {Color} ui-base  [#72767b] - $pf-color-black-600
-/// @prop {Color} ui-base--hover [#292e34] - $pf-color-black-900
-/// @prop {Color} ui-base--focus [#292e34] - $pf-color-black-900
-/// @prop {Color} ui-base--text [#fff] - $pfe-color--text--on-dark
-/// @prop {Color} ui-base--text--hover [#fff] - $pfe-color--text--on-dark
-/// @prop {Color} ui-base--text--focus [#fff] - $pfe-color--text--on-dark
-/// @prop {Color} ui-base--on-dark [#fff] - $pf-color-white
-/// @prop {Color} ui-base--hover--on-dark [#ededed] - $pf-color-black-200
-/// @prop {Color} ui-base--focus--on-dark [#ededed] - $pf-color-black-200
-/// @prop {Color} ui-base--text--on-dark [#393f44] - $pfe-color--text
-/// @prop {Color} ui-base--text--hover--on-dark [#393f44] - $pfe-color--text
-/// @prop {Color} ui-base--text--focus--on-dark [#393f44] - $pfe-color--text
-/// @prop {Color} ui-base--on-saturated [#fff] - $pf-color-white
-/// @prop {Color} ui-base--hover--on-saturated [#ededed] - $pf-color-black-200
-/// @prop {Color} ui-base--focus--on-saturated [#ededed] - $pf-color-black-200
-/// @prop {Color} ui-base--text--on-saturated [#393f44] - $pfe-color--text
-/// @prop {Color} ui-base--text--hover--on-saturated [#393f44] - $pfe-color--text
-/// @prop {Color} ui-base--text--focus--on-saturated [#393f44] - $pfe-color--text
-/// @prop {Color} ui-accent [#0088ce] - $pf-color-blue-400
-/// @prop {Color} ui-accent--hover [#00659c] - $pf-color-blue-500
-/// @prop {Color} ui-accent--focus [#00659c] - $pf-color-blue-500
-/// @prop {Color} ui-accent--text [#fff] - $pfe-color--text--on-dark
-/// @prop {Color} ui-accent--text--hover [#fff] - $pfe-color--text--on-dark
-/// @prop {Color} ui-accent--text--focus [#fff] - $pfe-color--text--on-dark
-/// @prop {Color} ui-accent--on-dark [#7dc3e8] - $pf-color-blue-200
-/// @prop {Color} ui-accent--hover--on-dark [#39a5dc] - $pf-color-blue-300
-/// @prop {Color} ui-accent--focus--on-dark [#39a5dc] - $pf-color-blue-300
-/// @prop {Color} ui-accent--text--on-dark [#393f44] - $pfe-color--text
-/// @prop {Color} ui-accent--text--hover--on-dark [#393f44] - $pfe-color--text
-/// @prop {Color} ui-accent--text--focus--on-dark [#393f44] - $pfe-color--text
-/// @prop {Color} ui-accent--on-saturated [#fff] - $pf-color-white
-/// @prop {Color} ui-accent--hover--on-saturated [#d2d2d2] - $pf-color-black-300 (was #ccc)
-/// @prop {Color} ui-accent--focus--on-saturated [#d2d2d2] - $pf-color-black-300 (was #ccc)
-/// @prop {Color} ui-accent--text--on-saturated [#393f44] - $pfe-color--text
-/// @prop {Color} ui-accent--text--hover--on-saturated [#393f44] - $pfe-color--text
-/// @prop {Color} ui-accent--text--focus--on-saturated [#393f44] - $pfe-color--text
-/// @prop {Color} ui-disabled [#d2d2d2] - $pf-color-black-300
-/// @prop {Color} ui-disabled--hover [#d2d2d2] - $pf-color-black-300
-/// @prop {Color} ui-disabled--focus [transparent]
-/// @prop {Color} ui-disabled--text  [#72767b] - $pf-color-black-600
-/// @prop {Color} ui-disabled--text--hover [#8a8d90] - $pf-color-black-500 (was #797979)
-/// @prop {Color} ui-disabled--text--focus [#8a8d90] - $pf-color-black-500 (was #797979)
-/// @prop {Color} ui--border--lightest [#f0f0f0] - $pf-color-black-200
-/// @prop {Color} ui--border--lighter [#d2d2d2] - $pf-color-black-300
-/// @prop {Color} ui--border [#8a8d90] - $pf-color-black-500
-/// @prop {Color} ui--border--darker [#3c3f42] - $pf-color-black-800
-/// @prop {Color} ui--border--darkest [#151515] - $pf-color-black-900
-/// @prop {Color} surface--lightest [#fff] - $pf-color-white
-/// @prop {Color} surface--lightest--context [light]
-/// @prop {Color} surface--lighter [#ededed] - $pf-color-black-200
-/// @prop {Color} surface--lighter--context [light]
-/// @prop {Color} surface--base [#ededed] - $pf-color-black-200
-/// @prop {Color} surface--base--context [light]
-/// @prop {Color} surface--darker [#393f44] - $pf-color-black-800
-/// @prop {Color} surface--darker--context [dark]
-/// @prop {Color} surface--darkest [#292e34] - $pf-color-black-900
-/// @prop {Color} surface--darkest--context [dark]
-/// @prop {Color} surface--complement [#004368] - $pf-color-blue-600
-/// @prop {Color} surface--complement--context [saturated]
-/// @prop {Color} surface--accent [#00659c] - $pf-color-blue-500
-/// @prop {Color} surface--accent--context [saturated]
-/// @prop {Color} surface--border--lightest [#f5f5f5] - $pf-color-black-150
-/// @prop {Color} surface--border [#D2D2D2] - $pf-color-black-300
-/// @prop {Color} surface--border--darker [#6a6e73] - $pf-color-black-600
-/// @prop {Color} surface--border--darkest [#393f44] - $pf-color-black-800
-/// @prop {Color} feedback--critical--lightest [#faeae8] - $pf-color-red-50
-/// @prop {Color} feedback--critical--lighter [#c9190b] - $pf-color-red-100
-/// @prop {Color} feedback--critical [#bb0000] - $pf-color-red-200
-/// @prop {Color} feedback--critical--darker [#7d1007] - $pf-color-red-300
-/// @prop {Color} feedback--critical--darkest [#470000] - $pf-color-red-400
-/// @prop {Color} feedback--important--lightest [#faeae8] - $pf-color-red-50 (was #fe906d)
-/// @prop {Color} feedback--important [#c9190b] - $pf-color-red-100 (was #ef3900)
-/// @prop {Color} feedback--important--darkest [#a30000] - $pf-color-red-200 (was #ba2c00)
-/// @prop {Color} feedback--moderate--lightest [#f9e0a2] - $pf-color-gold-100 (was #ffd878)
-/// @prop {Color} feedback--moderate [#f0ab00] - $pf-color-gold-400 (was #feb90c)
-/// @prop {Color} feedback--moderate--darkest [#c58c00] - $pf-color-gold-500 (was #c08800)
-/// @prop {Color} feedback--success--lightest [#bde5b8] - $pf-color-green-100 (was #ceee88)
-/// @prop {Color} feedback--success [#3e8635] - $pf-color-green-500 (was #2e7d32)
-/// @prop {Color} feedback--success--darkest [#1e4f18] - $pf-color-green-600 (was #1b5e20)
-/// @prop {Color} feedback--info--lightest [#73bcf7] - $pf-color-blue-200 (was #85d5ff)
-/// @prop {Color} feedback--info [#06c] - $pf-color-blue-400 (was #0277bd)
-/// @prop {Color} feedback--info--darkest [#004080] - $pf-color-blue-500 (was #01579b)
-/// @prop {Color} feedback--default--lightest [#ededed] - $pf-color-black-200
-/// @prop {Color} feedback--default [#4d5258] - $pf-color-black-700
-/// @prop {Color} feedback--default--darkest [#393f44] - $pf-color-black-800
-/// @prop {Color} overlay [#292e3480] - rgba($pf-color-black-900, .5)
-////
-
-/// Map of colors in the design system
-$pfe-colors: (
-  // ========================================================================
-    // Base text and link colors, basis of "theme"
-    // ========================================================================
-    text: $pf-color-black-900,
-  // #292e34
-    text--muted: $pf-color-black-600,
-  // #72767b
-    link: $pf-color-blue-400,
-  // #0088ce
-    link--visited: $pf-color-purple-500,
-  // #582fc0
-    link--hover: $pf-color-blue-500,
-  // #00659c
-    link--focus: $pf-color-blue-500,
-  // #00659c
-    text--on-dark: $pf-color-white,
-  // #fff
-    text--muted--on-dark: $pf-color-black-300,
-  // #d2d2d2
-    link--on-dark: $pf-color-blue-200,
-  // #7dc3e8
-    link--visited--on-dark: $pf-color-blue-100,
-  // #bee1f4
-    link--hover--on-dark: $pf-color-blue-100,
-  // #bee1f4
-    link--focus--on-dark: $pf-color-blue-100,
-  // #bee1f4
-    text--on-saturated: $pf-color-white,
-  // #fff
-    text--muted--on-saturated: $pf-color-black-300,
-  // #d2d2d2
-    link--on-saturated: $pf-color-white,
-  // #fff
-    link--visited--on-saturated: $pf-color-black-300,
-  // #d2d2d2
-    link--hover--on-saturated: $pf-color-black-100,
-  // #fafafa
-    link--focus--on-saturated: $pf-color-black-100,
-  // #fafafa
-    // ========================================================================
-    // Base UI Colors for Buttons, CTAs, and actionable UI elements
-    // ========================================================================
-    // Set of base colors
-    ui-base: $pf-color-black-600,
-  // #72767b
-    ui-base--hover: $pf-color-black-900,
-  // #292e34
-    ui-base--focus: $pf-color-black-900,
-  // #292e34
-    ui-base--text: $pfe-color--text--on-dark,
-  // #fff
-    ui-base--text--hover: $pfe-color--text--on-dark,
-  // #fff
-    ui-base--text--focus: $pfe-color--text--on-dark,
-  // #fff
-    ui-base--on-dark: $pf-color-white,
-  // #fff
-    ui-base--hover--on-dark: $pf-color-black-200,
-  // #ededed
-    ui-base--focus--on-dark: $pf-color-black-200,
-  // #ededed
-    ui-base--text--on-dark: $pfe-color--text,
-  // #393f44
-    ui-base--text--hover--on-dark: $pfe-color--text,
-  // #393f44
-    ui-base--text--focus--on-dark: $pfe-color--text,
-  // #393f44
-    ui-base--on-saturated: $pf-color-white,
-  // #fff
-    ui-base--hover--on-saturated: $pf-color-black-200,
-  // #ededed
-    ui-base--focus--on-saturated: $pf-color-black-200,
-  // #ededed
-    ui-base--text--on-saturated: $pfe-color--text,
-  // #393f44
-    ui-base--text--hover--on-saturated: $pfe-color--text,
-  // #393f44
-    ui-base--text--focus--on-saturated: $pfe-color--text,
-  // #393f44
-    // Set of accent colors
-    ui-accent: $pf-color-blue-400,
-  // #0088ce
-    ui-accent--hover: $pf-color-blue-500,
-  // #00659c
-    ui-accent--focus: $pf-color-blue-500,
-  // #00659c
-    ui-accent--text: $pfe-color--text--on-dark,
-  // #fff
-    ui-accent--text--hover: $pfe-color--text--on-dark,
-  // #fff
-    ui-accent--text--focus: $pfe-color--text--on-dark,
-  // #fff
-    ui-accent--on-dark: $pf-color-blue-200,
-  // #7dc3e8
-    ui-accent--hover--on-dark: $pf-color-blue-300,
-  // #39a5dc
-    ui-accent--focus--on-dark: $pf-color-blue-300,
-  // #39a5dc
-    ui-accent--text--on-dark: $pfe-color--text,
-  // #393f44
-    ui-accent--text--hover--on-dark: $pfe-color--text,
-  // #393f44
-    ui-accent--text--focus--on-dark: $pfe-color--text,
-  // #393f44
-    ui-accent--on-saturated: $pf-color-white,
-  // #fff
-    ui-accent--hover--on-saturated: $pf-color-black-300,
-  // #d2d2d2
-    ui-accent--focus--on-saturated: $pf-color-black-300,
-  // #d2d2d2
-    ui-accent--text--on-saturated: $pfe-color--text,
-  // #393f44
-    ui-accent--text--hover--on-saturated: $pfe-color--text,
-  // #393f44
-    ui-accent--text--focus--on-saturated: $pfe-color--text,
-  // #393f44
-    // Set of disabled colors
-    ui-disabled: $pf-color-black-300,
-  // #d2d2d2
-    ui-disabled--hover: $pf-color-black-300,
-  // #d2d2d2
-    ui-disabled--focus: transparent,
-  ui-disabled--text: $pf-color-black-600,
-  // #72767b
-    ui-disabled--text--hover: $pf-color-black-500,
-  // #8a8d90 (was #797979)
-    ui-disabled--text--focus: $pf-color-black-500,
-  // #8a8d90 (was #797979)
-    // Set of UI border settings
-    ui--border--lightest: $pf-color-black-200,
-  // #f0f0f0
-    ui--border--lighter: $pf-color-black-300,
-  // #d2d2d2
-    ui--border: $pf-color-black-500,
-  // #8a8d90
-    ui--border--darker: $pf-color-black-800,
-  // #3c3f42
-    ui--border--darkest: $pf-color-black-900,
-  // #151515
-    // ========================================================================
-    // Base Surface Colors for Container elements
-    // ========================================================================
-    // Lightest group
-    surface--lightest: $pf-color-white,
-  // #fff
-    surface--lightest--context: light,
-  // Lighter group
-    surface--lighter: $pf-color-black-200,
-  // #ededed
-    surface--lighter--context: light,
-  // Base group
-    surface--base: $pf-color-black-200,
-  // #ededed
-    surface--base--context: light,
-  // Darker group
-    surface--darker: $pf-color-black-800,
-  // #393f44
-    surface--darker--context: dark,
-  // Darkest group
-    surface--darkest: $pf-color-black-900,
-  // #292e34
-    surface--darkest--context: dark,
-  // Complement group
-    surface--complement: $pf-color-blue-600,
-  // #004368
-    surface--complement--context: saturated,
-  // Accent group
-    surface--accent: $pf-color-blue-500,
-  // #00659c
-    surface--accent--context: saturated,
-  // Palette of Border Colors
-    surface--border--lightest: $pf-color-black-150,
-  // #f5f5f5
-    surface--border: $pf-color-black-300,
-  // #d2d2d2
-    surface--border--darker: $pf-color-black-600,
-  // #6a6e73
-    surface--border--darkest: $pf-color-black-800,
-  // #393f44, Q: needed?
-    // ========================================================================
-    // Base Feedback Colors for messaging, errors, etc.
-    // ========================================================================
-    // Palette of Feedback Colors
-    feedback--critical--lightest: $pf-color-red-50,
-  // #faeae8
-    feedback--critical--lighter: $pf-color-red-100,
-  // #c9190b
-    feedback--critical: $pf-color-red-200,
-  // #bb0000
-    feedback--critical--darker: $pf-color-red-300,
-  // #7d1007
-    feedback--critical--darkest: $pf-color-red-400,
-  // #470000
-    feedback--important--lightest: $pf-color-red-50,
-  // #faeae8
-    feedback--important: $pf-color-red-100,
-  // #c9190b
-    feedback--important--darkest: $pf-color-red-200,
-  // #bb0000
-    feedback--moderate--lightest: $pf-color-gold-100,
-  // #f9e0a2
-    feedback--moderate: $pf-color-gold-400,
-  // #f0ab00
-    feedback--moderate--darkest: $pf-color-gold-500,
-  // #c58c00
-    feedback--success--lightest: $pf-color-green-100,
-  // #bde5b8
-    feedback--success: $pf-color-green-500,
-  // #3e8635
-    feedback--success--darkest: $pf-color-green-600,
-  // #1e4f18
-    feedback--info--lightest: $pf-color-blue-200,
-  // #73bcf7
-    feedback--info: $pf-color-blue-400,
-  // #06c
-    feedback--info--darkest: $pf-color-blue-500,
-  // #004080
-    feedback--default--lightest: $pf-color-black-200,
-  // #ededed
-    feedback--default: $pf-color-black-700,
-  // #4d5258
-    feedback--default--darkest: $pf-color-black-800,
-  // #393f44
-    overlay: rgba($pf-color-black-900, 0.5)
-);
->>>>>>> 8f523afa
+);