@import "@patternfly/patternfly/sass-utilities/scss-variables";

////
/// @group color
/// @type Map
/// @prop {Color} text [#292e34] - $pf-color-black-900
/// @prop {Color} text--muted [#72767b] - $pf-color-black-600
/// @prop {Color} link [#0088ce] - $pf-color-blue-400
/// @prop {Color} link--visited [#582fc0] - $pf-color-purple-500
/// @prop {Color} link--hover [#00659c] - $pf-color-blue-500
/// @prop {Color} link--focus [#00659c] - $pf-color-blue-500
/// @prop {Color} text--on-dark [#fff] - $pf-color-white
/// @prop {Color} text--muted--on-dark [#d2d2d2] - $pf-color-black-300
/// @prop {Color} link--on-dark [#7dc3e8] - $pf-color-blue-200
/// @prop {Color} link--visited--on-dark [#bee1f4] - $pf-color-blue-100
/// @prop {Color} link--hover--on-dark [#bee1f4] - $pf-color-blue-100
/// @prop {Color} link--focus--on-dark [#bee1f4] - $pf-color-blue-100
/// @prop {Color} text--on-saturated [#fff] - $pf-color-white
/// @prop {Color} text--muted--on-saturated [#d2d2d2] - $pf-color-black-300
/// @prop {Color} link--on-saturated [#fff] - $pf-color-white
/// @prop {Color} link--visited--on-saturated [#d2d2d2] - $pf-color-black-300
/// @prop {Color} link--hover--on-saturated [#fafafa] - $pf-color-black-100
/// @prop {Color} link--focus--on-saturated [#fafafa] - $pf-color-black-100
/// @prop {Color} ui-base  [#72767b] - $pf-color-black-600
/// @prop {Color} ui-base--hover [#292e34] - $pf-color-black-900
/// @prop {Color} ui-base--focus [#292e34] - $pf-color-black-900
/// @prop {Color} ui-base--text [#fff] - $pfe-color--text--on-dark
/// @prop {Color} ui-base--text--hover [#fff] - $pfe-color--text--on-dark
/// @prop {Color} ui-base--text--focus [#fff] - $pfe-color--text--on-dark
/// @prop {Color} ui-base--on-dark [#fff] - $pf-color-white
/// @prop {Color} ui-base--hover--on-dark [#ededed] - $pf-color-black-200
/// @prop {Color} ui-base--focus--on-dark [#ededed] - $pf-color-black-200
/// @prop {Color} ui-base--text--on-dark [#393f44] - $pfe-color--text
/// @prop {Color} ui-base--text--hover--on-dark [#393f44] - $pfe-color--text
/// @prop {Color} ui-base--text--focus--on-dark [#393f44] - $pfe-color--text
/// @prop {Color} ui-base--on-saturated [#fff] - $pf-color-white
/// @prop {Color} ui-base--hover--on-saturated [#ededed] - $pf-color-black-200
/// @prop {Color} ui-base--focus--on-saturated [#ededed] - $pf-color-black-200
/// @prop {Color} ui-base--text--on-saturated [#393f44] - $pfe-color--text
/// @prop {Color} ui-base--text--hover--on-saturated [#393f44] - $pfe-color--text
/// @prop {Color} ui-base--text--focus--on-saturated [#393f44] - $pfe-color--text
/// @prop {Color} ui-accent [#0088ce] - $pf-color-blue-400
/// @prop {Color} ui-accent--hover [#00659c] - $pf-color-blue-500
/// @prop {Color} ui-accent--focus [#00659c] - $pf-color-blue-500
/// @prop {Color} ui-accent--text [#fff] - $pfe-color--text--on-dark
/// @prop {Color} ui-accent--text--hover [#fff] - $pfe-color--text--on-dark
/// @prop {Color} ui-accent--text--focus [#fff] - $pfe-color--text--on-dark
/// @prop {Color} ui-accent--on-dark [#7dc3e8] - $pf-color-blue-200
/// @prop {Color} ui-accent--hover--on-dark [#39a5dc] - $pf-color-blue-300
/// @prop {Color} ui-accent--focus--on-dark [#39a5dc] - $pf-color-blue-300
/// @prop {Color} ui-accent--text--on-dark [#393f44] - $pfe-color--text
/// @prop {Color} ui-accent--text--hover--on-dark [#393f44] - $pfe-color--text
/// @prop {Color} ui-accent--text--focus--on-dark [#393f44] - $pfe-color--text
/// @prop {Color} ui-accent--on-saturated [#fff] - $pf-color-white
/// @prop {Color} ui-accent--hover--on-saturated [#d2d2d2] - $pf-color-black-300 (was #ccc)
/// @prop {Color} ui-accent--focus--on-saturated [#d2d2d2] - $pf-color-black-300 (was #ccc)
/// @prop {Color} ui-accent--text--on-saturated [#393f44] - $pfe-color--text
/// @prop {Color} ui-accent--text--hover--on-saturated [#393f44] - $pfe-color--text
/// @prop {Color} ui-accent--text--focus--on-saturated [#393f44] - $pfe-color--text
/// @prop {Color} ui-disabled [#d2d2d2] - $pf-color-black-300
/// @prop {Color} ui-disabled--hover [#d2d2d2] - $pf-color-black-300
/// @prop {Color} ui-disabled--focus [transparent]
/// @prop {Color} ui-disabled--text  [#72767b] - $pf-color-black-600
/// @prop {Color} ui-disabled--text--hover [#8a8d90] - $pf-color-black-500 (was #797979)
/// @prop {Color} ui-disabled--text--focus [#8a8d90] - $pf-color-black-500 (was #797979)
/// @prop {Color} ui--border--lightest [#f0f0f0] - $pf-color-black-200
/// @prop {Color} ui--border--lighter [#d2d2d2] - $pf-color-black-300
/// @prop {Color} ui--border [#8a8d90] - $pf-color-black-500
/// @prop {Color} ui--border--darker [#3c3f42] - $pf-color-black-800
/// @prop {Color} ui--border--darkest [#151515] - $pf-color-black-900
/// @prop {Color} surface--lightest [#fff] - $pf-color-white
/// @prop {Color} surface--lightest--context [light]
/// @prop {Color} surface--lighter [#ededed] - $pf-color-black-200
/// @prop {Color} surface--lighter--context [light]
/// @prop {Color} surface--base [#ededed] - $pf-color-black-200
/// @prop {Color} surface--base--context [light]
/// @prop {Color} surface--darker [#393f44] - $pf-color-black-800
/// @prop {Color} surface--darker--context [dark]
/// @prop {Color} surface--darkest [#292e34] - $pf-color-black-900
/// @prop {Color} surface--darkest--context [dark]
/// @prop {Color} surface--complement [#004368] - $pf-color-blue-600
/// @prop {Color} surface--complement--context [saturated]
/// @prop {Color} surface--accent [#00659c] - $pf-color-blue-500
/// @prop {Color} surface--accent--context [saturated]
/// @prop {Color} surface--border--lightest [#f5f5f5] - $pf-color-black-150
/// @prop {Color} surface--border [#d2d2d2] - $pf-color-black-300
/// @prop {Color} surface--border--darker [#6a6e73] - $pf-color-black-600
/// @prop {Color} surface--border--darkest [#393f44] - $pf-color-black-800
/// @prop {Color} feedback--critical--lightest [#faeae8] - $pf-color-red-50
/// @prop {Color} feedback--critical--lighter [#c9190b] - $pf-color-red-100
/// @prop {Color} feedback--critical [#bb0000] - $pf-color-red-200
/// @prop {Color} feedback--critical--darker [#7d1007] - $pf-color-red-300
/// @prop {Color} feedback--critical--darkest [#470000] - $pf-color-red-400
/// @prop {Color} feedback--important--lightest [#faeae8] - $pf-color-red-50 (was #fe906d)
/// @prop {Color} feedback--important [#c9190b] - $pf-color-red-100 (was #ef3900)
/// @prop {Color} feedback--important--darkest [#a30000] - $pf-color-red-200 (was #ba2c00)
/// @prop {Color} feedback--moderate--lightest [#f9e0a2] - $pf-color-gold-100 (was #ffd878)
/// @prop {Color} feedback--moderate [#f0ab00] - $pf-color-gold-400 (was #feb90c)
/// @prop {Color} feedback--moderate--darkest [#c58c00] - $pf-color-gold-500 (was #c08800)
/// @prop {Color} feedback--success--lightest [#bde5b8] - $pf-color-green-100 (was #ceee88)
/// @prop {Color} feedback--success [#3e8635] - $pf-color-green-500 (was #2e7d32)
/// @prop {Color} feedback--success--darkest [#1e4f18] - $pf-color-green-600 (was #1b5e20)
/// @prop {Color} feedback--info--lightest [#73bcf7] - $pf-color-blue-200 (was #85d5ff)
/// @prop {Color} feedback--info [#06c] - $pf-color-blue-400 (was #0277bd)
/// @prop {Color} feedback--info--darkest [#004080] - $pf-color-blue-500 (was #01579b)
/// @prop {Color} feedback--default--lightest [#ededed] - $pf-color-black-200
/// @prop {Color} feedback--default [#4d5258] - $pf-color-black-700
/// @prop {Color} feedback--default--darkest [#393f44] - $pf-color-black-800
/// @prop {Color} overlay [#292e3480] - rgba($pf-color-black-900, .5)
////

/// Map of colors in the design system
$pfe-colors: (
  // ========================================================================
<<<<<<< HEAD
    // Base text and link colors, basis of "theme"
    // ========================================================================
    text: $pf-color-black-900,
  // #292e34
    text--muted: $pf-color-black-600,
  // #72767b
    link: $pf-color-blue-400,
  // #0088ce
    link--visited: $pf-color-purple-500,
  // #582fc0
    link--hover: $pf-color-blue-500,
  // #00659c
    link--focus: $pf-color-blue-500,
  // #00659c
    text--on-dark: $pf-color-white,
  // #fff
    text--muted--on-dark: $pf-color-black-300,
  // #d2d2d2
    link--on-dark: $pf-color-blue-200,
  // #7dc3e8
    link--visited--on-dark: $pf-color-blue-100,
  // #bee1f4
    link--hover--on-dark: $pf-color-blue-100,
  // #bee1f4
    link--focus--on-dark: $pf-color-blue-100,
  // #bee1f4
    text--on-saturated: $pf-color-white,
  // #fff
    text--muted--on-saturated: $pf-color-black-300,
  // #d2d2d2
    link--on-saturated: $pf-color-white,
  // #fff
    link--visited--on-saturated: $pf-color-black-300,
  // #d2d2d2
    link--hover--on-saturated: $pf-color-black-100,
  // #fafafa
    link--focus--on-saturated: $pf-color-black-100,
  // #fafafa
    // ========================================================================
    // Base UI Colors for Buttons, CTAs, and actionable UI elements
    // ========================================================================
    // Set of base colors
    ui-base: $pf-color-black-600,
  // #72767b
    ui-base--hover: $pf-color-black-900,
  // #292e34
    ui-base--focus: $pf-color-black-900,
  // #292e34
    ui-base--text: $pfe-color--text--on-dark,
  // #fff
    ui-base--text--hover: $pfe-color--text--on-dark,
  // #fff
    ui-base--text--focus: $pfe-color--text--on-dark,
  // #fff
    ui-base--on-dark: $pf-color-white,
  // #fff
    ui-base--hover--on-dark: $pf-color-black-200,
  // #ededed
    ui-base--focus--on-dark: $pf-color-black-200,
  // #ededed
    ui-base--text--on-dark: $pfe-color--text,
  // #393f44
    ui-base--text--hover--on-dark: $pfe-color--text,
  // #393f44
    ui-base--text--focus--on-dark: $pfe-color--text,
  // #393f44
    ui-base--on-saturated: $pf-color-white,
  // #fff
    ui-base--hover--on-saturated: $pf-color-black-200,
  // #ededed
    ui-base--focus--on-saturated: $pf-color-black-200,
  // #ededed
    ui-base--text--on-saturated: $pfe-color--text,
  // #393f44
    ui-base--text--hover--on-saturated: $pfe-color--text,
  // #393f44
    ui-base--text--focus--on-saturated: $pfe-color--text,
  // #393f44
    // Set of accent colors
    ui-accent: $pf-color-blue-400,
  // #0088ce
    ui-accent--hover: $pf-color-blue-500,
  // #00659c
    ui-accent--focus: $pf-color-blue-500,
  // #00659c
    ui-accent--text: $pfe-color--text--on-dark,
  // #fff
    ui-accent--text--hover: $pfe-color--text--on-dark,
  // #fff
    ui-accent--text--focus: $pfe-color--text--on-dark,
  // #fff
    ui-accent--on-dark: $pf-color-blue-200,
  // #7dc3e8
    ui-accent--hover--on-dark: $pf-color-blue-300,
  // #39a5dc
    ui-accent--focus--on-dark: $pf-color-blue-300,
  // #39a5dc
    ui-accent--text--on-dark: $pfe-color--text,
  // #393f44
    ui-accent--text--hover--on-dark: $pfe-color--text,
  // #393f44
    ui-accent--text--focus--on-dark: $pfe-color--text,
  // #393f44
    ui-accent--on-saturated: $pf-color-white,
  // #fff
    ui-accent--hover--on-saturated: $pf-color-black-300,
  // #d2d2d2
    ui-accent--focus--on-saturated: $pf-color-black-300,
  // #d2d2d2
    ui-accent--text--on-saturated: $pfe-color--text,
  // #393f44
    ui-accent--text--hover--on-saturated: $pfe-color--text,
  // #393f44
    ui-accent--text--focus--on-saturated: $pfe-color--text,
  // #393f44
    // Set of disabled colors
    ui-disabled: $pf-color-black-300,
  // #d2d2d2
    ui-disabled--hover: $pf-color-black-300,
  // #d2d2d2
    ui-disabled--focus: transparent,
  ui-disabled--text: $pf-color-black-600,
  // #72767b
    ui-disabled--text--hover: $pf-color-black-500,
  // #8a8d90 (was #797979)
    ui-disabled--text--focus: $pf-color-black-500,
  // #8a8d90 (was #797979)
    // Set of UI border settings
    ui--border--lightest: $pf-color-black-200,
  // #f0f0f0
    ui--border--lighter: $pf-color-black-300,
  // #d2d2d2
    ui--border: $pf-color-black-500,
  // #8a8d90
    ui--border--darker: $pf-color-black-800,
  // #3c3f42
    ui--border--darkest: $pf-color-black-900,
  // #151515
    // Lightest group
    surface--lightest: $pf-color-white,
  // #fff
    surface--lightest--context: light,
=======
  // Base text and link colors, basis of "theme"
  // ========================================================================
  text: $pf-color-black-900,                          // #292e34
  text--muted: $pf-color-black-600,                   // #72767b

  link: $pf-color-blue-400,                           // #0088ce
  link--visited: $pf-color-purple-500,                // #582fc0
  link--hover: $pf-color-blue-500,                    // #00659c
  link--focus: $pf-color-blue-500,                    // #00659c

  text--on-dark: $pf-color-white,                     // #fff
  text--muted--on-dark: $pf-color-black-300,          // #d2d2d2

  link--on-dark: $pf-color-blue-200,                  // #7dc3e8
  link--visited--on-dark: $pf-color-blue-100,         // #bee1f4
  link--hover--on-dark: $pf-color-blue-100,           // #bee1f4
  link--focus--on-dark: $pf-color-blue-100,           // #bee1f4

  text--on-saturated: $pf-color-white,                // #fff
  text--muted--on-saturated: $pf-color-black-300,     // #d2d2d2

  link--on-saturated: $pf-color-white,                // #fff
  link--visited--on-saturated: $pf-color-black-300,   // #d2d2d2
  link--hover--on-saturated: $pf-color-black-100,     // #fafafa
  link--focus--on-saturated: $pf-color-black-100,     // #fafafa
  // ========================================================================
  // Base UI Colors for Buttons, CTAs, and actionable UI elements
  // ========================================================================
  // Set of base colors
  ui-base: $pf-color-black-600,                           // #72767b
  ui-base--hover: $pf-color-black-900,                    // #292e34
  ui-base--focus: $pf-color-black-900,                    // #292e34
  ui-base--text: $pfe-color--text--on-dark,               // #fff
  ui-base--text--hover: $pfe-color--text--on-dark,        // #fff
  ui-base--text--focus: $pfe-color--text--on-dark,        // #fff
  ui-base--on-dark: $pf-color-white,                      // #fff
  ui-base--hover--on-dark: $pf-color-black-200,           // #ededed
  ui-base--focus--on-dark: $pf-color-black-200,           // #ededed
  ui-base--text--on-dark: $pfe-color--text,               // #393f44
  ui-base--text--hover--on-dark: $pfe-color--text,        // #393f44
  ui-base--text--focus--on-dark: $pfe-color--text,        // #393f44
  ui-base--on-saturated: $pf-color-white,                 // #fff
  ui-base--hover--on-saturated: $pf-color-black-200,      // #ededed
  ui-base--focus--on-saturated: $pf-color-black-200,      // #ededed
  ui-base--text--on-saturated: $pfe-color--text,          // #393f44
  ui-base--text--hover--on-saturated: $pfe-color--text,   // #393f44
  ui-base--text--focus--on-saturated: $pfe-color--text,   // #393f44
  // Set of accent colors
  ui-accent: $pf-color-blue-400,                          // #0088ce
  ui-accent--hover: $pf-color-blue-500,                   // #00659c
  ui-accent--focus: $pf-color-blue-500,                   // #00659c
  ui-accent--text: $pfe-color--text--on-dark,             // #fff
  ui-accent--text--hover: $pfe-color--text--on-dark,      // #fff
  ui-accent--text--focus: $pfe-color--text--on-dark,      // #fff
  ui-accent--on-dark: $pf-color-blue-200,                 // #7dc3e8
  ui-accent--hover--on-dark: $pf-color-blue-300,          // #39a5dc
  ui-accent--focus--on-dark: $pf-color-blue-300,          // #39a5dc
  ui-accent--text--on-dark: $pfe-color--text,             // #393f44
  ui-accent--text--hover--on-dark: $pfe-color--text,      // #393f44
  ui-accent--text--focus--on-dark: $pfe-color--text,      // #393f44
  ui-accent--on-saturated: $pf-color-white,               // #fff
  ui-accent--hover--on-saturated: $pf-color-black-300,    // #d2d2d2
  ui-accent--focus--on-saturated: $pf-color-black-300,    // #d2d2d2
  ui-accent--text--on-saturated: $pfe-color--text,        // #393f44
  ui-accent--text--hover--on-saturated: $pfe-color--text, // #393f44
  ui-accent--text--focus--on-saturated: $pfe-color--text, // #393f44
  // Set of disabled colors
  ui-disabled: $pf-color-black-300,                       // #d2d2d2
  ui-disabled--hover: $pf-color-black-300,                // #d2d2d2
  ui-disabled--focus: transparent,                        // transparent
  ui-disabled--text: $pf-color-black-600,                 // #72767b
  ui-disabled--text--hover: $pf-color-black-500,          // #8a8d90 (was #797979)
  ui-disabled--text--focus: $pf-color-black-500,          // #8a8d90 (was #797979)
  // Set of UI border settings
  ui--border--lightest: $pf-color-black-200,              // #f0f0f0
  ui--border--lighter: $pf-color-black-300,               // #d2d2d2
  ui--border: $pf-color-black-500,                        // #8a8d90
  ui--border--darker: $pf-color-black-800,                // #3c3f42
  ui--border--darkest: $pf-color-black-900,               // #151515
  // ========================================================================
  // Base Surface Colors for Container elements
  // ========================================================================
  // Lightest group
  surface--lightest: $pf-color-white,                  // #fff
  surface--lightest--context: light,
>>>>>>> 7f9c30e0
  // Lighter group
  surface--lighter: $pf-color-black-200,               // #ededed
  surface--lighter--context: light,
  // Base group
  surface--base: $pf-color-black-200,                  // #ededed
  surface--base--context: light,
  // Darker group
  surface--darker: $pf-color-black-800,                // #393f44
  surface--darker--context: dark,
  // Darkest group
  surface--darkest: $pf-color-black-900,               // #292e34
  surface--darkest--context: dark,
  // Complement group
  surface--complement: $pf-color-blue-600,             // #004368
  surface--complement--context: saturated,
  // Accent group
  surface--accent: $pf-color-blue-500,                 // #00659c
  surface--accent--context: saturated,
  // Palette of Border Colors
<<<<<<< HEAD
  surface--border--lightest:          $pf-color-black-150, // #f5f5f5
  surface--border:                    $pf-color-black-300, // #D2D2D2
  surface--border--darker:            $pf-color-black-600, // #6a6e73 
  surface--border--darkest:           $pf-color-black-800, // needed?

  // ========================================================================
  // Base Feedback Colors for messaging, errors, etc.
  // ========================================================================

  // Palette of Feedback Colors
  feedback--critical--lightest:       $pf-color-red-50,   // #faeae8
  feedback--critical--lighter:        $pf-color-red-100,  // #c9190b
  feedback--critical:                 $pf-color-red-200,  // #bb0000
  feedback--critical--darker:         $pf-color-red-300,  // #7d1007
  feedback--critical--darkest:        $pf-color-red-400,  // #470000

  feedback--important--lightest:      $pf-color-red-50, // #faeae8
  feedback--important:                $pf-color-red-100, // #c9190b
  feedback--important--darkest:       $pf-color-red-200, // #a30000

  feedback--moderate--lightest:       $pf-color-gold-100, // #f9e0a2
  feedback--moderate:                 $pf-color-gold-400, // #f0ab00
  feedback--moderate--darkest:        $pf-color-gold-500, // #c58c00

  feedback--success--lightest:        $pf-color-green-100, // #bde5b8
  feedback--success:                  $pf-color-green-500, // #3e8635
  feedback--success--darkest:         $pf-color-green-600, // #1e4f18

  feedback--info--lightest:           $pf-color-blue-200, // #73bcf7
  feedback--info:                     $pf-color-blue-400, // #06c
  feedback--info--darkest:            $pf-color-blue-500, // #004080

  feedback--default--lightest:        $pf-color-black-200, // #ededed
  feedback--default:                  $pf-color-black-700, // #4d5258
  feedback--default--darkest:         $pf-color-black-800, // #393f44

  overlay:                            rgba($pf-color-black-850, .5)
);
=======
  surface--border--lightest: $pf-color-black-150,      // #f5f5f5
  surface--border: $pf-color-black-300,                // #d2d2d2
  surface--border--darker: $pf-color-black-600,        // #6a6e73
  surface--border--darkest: $pf-color-black-800,       // #393f44, Q: needed?
  // ========================================================================
  // Base Feedback Colors for messaging, errors, etc.
  // ========================================================================
  // Palette of Feedback Colors
  feedback--critical--lightest: $pf-color-red-50,       // #faeae8
  feedback--critical--lighter: $pf-color-red-100,       // #c9190b
  feedback--critical: $pf-color-red-200,                // #bb0000
  feedback--critical--darker: $pf-color-red-300,        // #7d1007
  feedback--critical--darkest: $pf-color-red-400,       // #470000
  feedback--important--lightest: $pf-color-red-50,      // #faeae8
  feedback--important: $pf-color-red-100,               // #c9190b
  feedback--important--darkest: $pf-color-red-200,      // #bb0000
  feedback--moderate--lightest: $pf-color-gold-100,     // #f9e0a2
  feedback--moderate: $pf-color-gold-400,               // #f0ab00
  feedback--moderate--darkest: $pf-color-gold-500,      // #c58c00
  feedback--success--lightest: $pf-color-green-100,     // #bde5b8
  feedback--success: $pf-color-green-500,               // #3e8635
  feedback--success--darkest: $pf-color-green-600,      // #1e4f18
  feedback--info--lightest: $pf-color-blue-200,         // #73bcf7
  feedback--info: $pf-color-blue-400,                   // #06c
  feedback--info--darkest: $pf-color-blue-500,          // #004080
  feedback--default--lightest: $pf-color-black-200,     // #ededed
  feedback--default: $pf-color-black-700,               // #4d5258
  feedback--default--darkest: $pf-color-black-800,      // #393f44
  overlay: rgba($pf-color-black-900, 0.5));
>>>>>>> 7f9c30e0
<|MERGE_RESOLUTION|>--- conflicted
+++ resolved
@@ -112,150 +112,6 @@
 /// Map of colors in the design system
 $pfe-colors: (
   // ========================================================================
-<<<<<<< HEAD
-    // Base text and link colors, basis of "theme"
-    // ========================================================================
-    text: $pf-color-black-900,
-  // #292e34
-    text--muted: $pf-color-black-600,
-  // #72767b
-    link: $pf-color-blue-400,
-  // #0088ce
-    link--visited: $pf-color-purple-500,
-  // #582fc0
-    link--hover: $pf-color-blue-500,
-  // #00659c
-    link--focus: $pf-color-blue-500,
-  // #00659c
-    text--on-dark: $pf-color-white,
-  // #fff
-    text--muted--on-dark: $pf-color-black-300,
-  // #d2d2d2
-    link--on-dark: $pf-color-blue-200,
-  // #7dc3e8
-    link--visited--on-dark: $pf-color-blue-100,
-  // #bee1f4
-    link--hover--on-dark: $pf-color-blue-100,
-  // #bee1f4
-    link--focus--on-dark: $pf-color-blue-100,
-  // #bee1f4
-    text--on-saturated: $pf-color-white,
-  // #fff
-    text--muted--on-saturated: $pf-color-black-300,
-  // #d2d2d2
-    link--on-saturated: $pf-color-white,
-  // #fff
-    link--visited--on-saturated: $pf-color-black-300,
-  // #d2d2d2
-    link--hover--on-saturated: $pf-color-black-100,
-  // #fafafa
-    link--focus--on-saturated: $pf-color-black-100,
-  // #fafafa
-    // ========================================================================
-    // Base UI Colors for Buttons, CTAs, and actionable UI elements
-    // ========================================================================
-    // Set of base colors
-    ui-base: $pf-color-black-600,
-  // #72767b
-    ui-base--hover: $pf-color-black-900,
-  // #292e34
-    ui-base--focus: $pf-color-black-900,
-  // #292e34
-    ui-base--text: $pfe-color--text--on-dark,
-  // #fff
-    ui-base--text--hover: $pfe-color--text--on-dark,
-  // #fff
-    ui-base--text--focus: $pfe-color--text--on-dark,
-  // #fff
-    ui-base--on-dark: $pf-color-white,
-  // #fff
-    ui-base--hover--on-dark: $pf-color-black-200,
-  // #ededed
-    ui-base--focus--on-dark: $pf-color-black-200,
-  // #ededed
-    ui-base--text--on-dark: $pfe-color--text,
-  // #393f44
-    ui-base--text--hover--on-dark: $pfe-color--text,
-  // #393f44
-    ui-base--text--focus--on-dark: $pfe-color--text,
-  // #393f44
-    ui-base--on-saturated: $pf-color-white,
-  // #fff
-    ui-base--hover--on-saturated: $pf-color-black-200,
-  // #ededed
-    ui-base--focus--on-saturated: $pf-color-black-200,
-  // #ededed
-    ui-base--text--on-saturated: $pfe-color--text,
-  // #393f44
-    ui-base--text--hover--on-saturated: $pfe-color--text,
-  // #393f44
-    ui-base--text--focus--on-saturated: $pfe-color--text,
-  // #393f44
-    // Set of accent colors
-    ui-accent: $pf-color-blue-400,
-  // #0088ce
-    ui-accent--hover: $pf-color-blue-500,
-  // #00659c
-    ui-accent--focus: $pf-color-blue-500,
-  // #00659c
-    ui-accent--text: $pfe-color--text--on-dark,
-  // #fff
-    ui-accent--text--hover: $pfe-color--text--on-dark,
-  // #fff
-    ui-accent--text--focus: $pfe-color--text--on-dark,
-  // #fff
-    ui-accent--on-dark: $pf-color-blue-200,
-  // #7dc3e8
-    ui-accent--hover--on-dark: $pf-color-blue-300,
-  // #39a5dc
-    ui-accent--focus--on-dark: $pf-color-blue-300,
-  // #39a5dc
-    ui-accent--text--on-dark: $pfe-color--text,
-  // #393f44
-    ui-accent--text--hover--on-dark: $pfe-color--text,
-  // #393f44
-    ui-accent--text--focus--on-dark: $pfe-color--text,
-  // #393f44
-    ui-accent--on-saturated: $pf-color-white,
-  // #fff
-    ui-accent--hover--on-saturated: $pf-color-black-300,
-  // #d2d2d2
-    ui-accent--focus--on-saturated: $pf-color-black-300,
-  // #d2d2d2
-    ui-accent--text--on-saturated: $pfe-color--text,
-  // #393f44
-    ui-accent--text--hover--on-saturated: $pfe-color--text,
-  // #393f44
-    ui-accent--text--focus--on-saturated: $pfe-color--text,
-  // #393f44
-    // Set of disabled colors
-    ui-disabled: $pf-color-black-300,
-  // #d2d2d2
-    ui-disabled--hover: $pf-color-black-300,
-  // #d2d2d2
-    ui-disabled--focus: transparent,
-  ui-disabled--text: $pf-color-black-600,
-  // #72767b
-    ui-disabled--text--hover: $pf-color-black-500,
-  // #8a8d90 (was #797979)
-    ui-disabled--text--focus: $pf-color-black-500,
-  // #8a8d90 (was #797979)
-    // Set of UI border settings
-    ui--border--lightest: $pf-color-black-200,
-  // #f0f0f0
-    ui--border--lighter: $pf-color-black-300,
-  // #d2d2d2
-    ui--border: $pf-color-black-500,
-  // #8a8d90
-    ui--border--darker: $pf-color-black-800,
-  // #3c3f42
-    ui--border--darkest: $pf-color-black-900,
-  // #151515
-    // Lightest group
-    surface--lightest: $pf-color-white,
-  // #fff
-    surface--lightest--context: light,
-=======
   // Base text and link colors, basis of "theme"
   // ========================================================================
   text: $pf-color-black-900,                          // #292e34
@@ -341,7 +197,6 @@
   // Lightest group
   surface--lightest: $pf-color-white,                  // #fff
   surface--lightest--context: light,
->>>>>>> 7f9c30e0
   // Lighter group
   surface--lighter: $pf-color-black-200,               // #ededed
   surface--lighter--context: light,
@@ -361,46 +216,6 @@
   surface--accent: $pf-color-blue-500,                 // #00659c
   surface--accent--context: saturated,
   // Palette of Border Colors
-<<<<<<< HEAD
-  surface--border--lightest:          $pf-color-black-150, // #f5f5f5
-  surface--border:                    $pf-color-black-300, // #D2D2D2
-  surface--border--darker:            $pf-color-black-600, // #6a6e73 
-  surface--border--darkest:           $pf-color-black-800, // needed?
-
-  // ========================================================================
-  // Base Feedback Colors for messaging, errors, etc.
-  // ========================================================================
-
-  // Palette of Feedback Colors
-  feedback--critical--lightest:       $pf-color-red-50,   // #faeae8
-  feedback--critical--lighter:        $pf-color-red-100,  // #c9190b
-  feedback--critical:                 $pf-color-red-200,  // #bb0000
-  feedback--critical--darker:         $pf-color-red-300,  // #7d1007
-  feedback--critical--darkest:        $pf-color-red-400,  // #470000
-
-  feedback--important--lightest:      $pf-color-red-50, // #faeae8
-  feedback--important:                $pf-color-red-100, // #c9190b
-  feedback--important--darkest:       $pf-color-red-200, // #a30000
-
-  feedback--moderate--lightest:       $pf-color-gold-100, // #f9e0a2
-  feedback--moderate:                 $pf-color-gold-400, // #f0ab00
-  feedback--moderate--darkest:        $pf-color-gold-500, // #c58c00
-
-  feedback--success--lightest:        $pf-color-green-100, // #bde5b8
-  feedback--success:                  $pf-color-green-500, // #3e8635
-  feedback--success--darkest:         $pf-color-green-600, // #1e4f18
-
-  feedback--info--lightest:           $pf-color-blue-200, // #73bcf7
-  feedback--info:                     $pf-color-blue-400, // #06c
-  feedback--info--darkest:            $pf-color-blue-500, // #004080
-
-  feedback--default--lightest:        $pf-color-black-200, // #ededed
-  feedback--default:                  $pf-color-black-700, // #4d5258
-  feedback--default--darkest:         $pf-color-black-800, // #393f44
-
-  overlay:                            rgba($pf-color-black-850, .5)
-);
-=======
   surface--border--lightest: $pf-color-black-150,      // #f5f5f5
   surface--border: $pf-color-black-300,                // #d2d2d2
   surface--border--darker: $pf-color-black-600,        // #6a6e73
@@ -429,5 +244,4 @@
   feedback--default--lightest: $pf-color-black-200,     // #ededed
   feedback--default: $pf-color-black-700,               // #4d5258
   feedback--default--darkest: $pf-color-black-800,      // #393f44
-  overlay: rgba($pf-color-black-900, 0.5));
->>>>>>> 7f9c30e0
+  overlay: rgba($pf-color-black-900, 0.5));