--- conflicted
+++ resolved
@@ -234,12 +234,7 @@
    * @example: In a component's JS: `this.id = this.randomID;`
    */
   get randomId() {
-    return (
-      `${prefix}-` +
-      Math.random()
-        .toString(36)
-        .substr(2, 9)
-    );
+    return `${prefix}-` + Math.random().toString(36).substr(2, 9);
   }
 
   /**
@@ -412,7 +407,7 @@
     temp.appendChild(child);
 
     // Attach styles to child element
-    Object.entries(set).forEach(item => {
+    Object.entries(set).forEach((item) => {
       child.style.setProperty(item[0], item[1]);
     });
 
@@ -422,7 +417,7 @@
     // Get the computed style
     computedStyle = window.getComputedStyle(child, temp);
     if (typeof props === "object") {
-      props.map(prop => {
+      props.map((prop) => {
         let obj = {};
         obj[prop] = computedStyle[prop];
         // Add the object to the overall result
@@ -476,7 +471,7 @@
 
       if (actual) {
         // Set the CSS variable for each returned value
-        Object.entries(actual).forEach(item => {
+        Object.entries(actual).forEach((item) => {
           this.cssVariable(`--${this.tag}--${this.toBEM(item[0])}`, item[1]);
         });
       }
@@ -903,11 +898,7 @@
           }
           // If it's the default slot, look for direct children not assigned to a slot
         } else {
-<<<<<<< HEAD
           result = this.getSlot();
-=======
-          result = [...this.children].filter((child) => !child.hasAttribute("slot"));
->>>>>>> f25580b0
 
           if (result.length > 0) {
             slotObj.nodes = result;
