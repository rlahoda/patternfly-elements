--- conflicted
+++ resolved
@@ -329,14 +329,9 @@
 
     // Loop over the nested elements and reset their context
     nestedEls.map((child) => {
-<<<<<<< HEAD
-      this.log(`Update context of ${child.tagName.toLowerCase()}`);
-      Promise.all([customElements.whenDefined(child.tagName.toLowerCase()), this._whenUpgraded]).then(() => {
-=======
       if (child.resetContext) {
         this.log(`Update context of ${child.tagName.toLowerCase()}`);  
-        
->>>>>>> 24e5b8b9
+
         // Ask the component to recheck it's context in case it changed
         child.resetContext(this.on);
       }
