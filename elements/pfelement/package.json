{
  "name": "@patternfly/pfelement",
  "pfelement": {
    "className": "PFElement",
    "elementName": "pfelement"
  },
<<<<<<< HEAD
  "version": "1.0.0-prerelease.8",
=======
  "version": "1.0.0-prerelease.11",
>>>>>>> 5607ffb3
  "publishConfig": {
    "access": "public"
  },
  "description": "Base class for PatternFly Elements",
  "keywords": [
    "web-components",
    "html"
  ],
  "repository": {
    "type": "git",
    "url" : "github:patternfly/patternfly-elements",
    "directory": "elements/pfelement"
  },
  "main": "pfelement.js",
  "scripts": {
    "build": "../../node_modules/.bin/gulp && ../../node_modules/.bin/prettier --ignore-path ../../.prettierignore --write '**/*.{js,json}'",
    "dev": "../../node_modules/.bin/gulp dev",
    "test": "../../node_modules/.bin/wct --configFile ../../wct.conf.json elements/pfelement/test/"
  },
  "contributors": [
    {
      "name": "Kyle Buchanan",
      "email": "kylebuch8@gmail.com",
      "url": "https://github.com/kylebuch8"
    },
    {
      "name": "Michael Clayton"
    },
    {
      "name": "castastrophe",
      "url": "https://github.com/castastrophe"
    }
  ],
  "license": "MIT",
  "generator-pfelement-version": "0.3.4",
  "gitHead": "dfa74e0495c556ebdd1edb61c6d406621d1b6421"
}<|MERGE_RESOLUTION|>--- conflicted
+++ resolved
@@ -4,11 +4,7 @@
     "className": "PFElement",
     "elementName": "pfelement"
   },
-<<<<<<< HEAD
-  "version": "1.0.0-prerelease.8",
-=======
   "version": "1.0.0-prerelease.11",
->>>>>>> 5607ffb3
   "publishConfig": {
     "access": "public"
   },
