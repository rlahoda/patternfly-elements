--- conflicted
+++ resolved
@@ -1,62 +1,11 @@
 <!DOCTYPE html>
 <html>
-<<<<<<< HEAD
-  <head>
-    <title>PatternFly Elements: Datetime Demo</title>
-
-    <meta charset="utf-8">
-    <meta name="viewport" content="width=device-width, minimum-scale=1.0, initial-scale=1.0, user-scalable=yes">
-    
-    <noscript>
-      <link href="../../pfelement/dist/pfelement--noscript.min.css" rel="stylesheet">
-    </noscript>
-
-    <link href="../../pfelement/dist/pfelement.min.css" rel="stylesheet">
-  
-    <!-- Stylesheets for testing light DOM styles.
-    <link rel="stylesheet" href="https://cdnjs.cloudflare.com/ajax/libs/twitter-bootstrap/4.3.1/css/bootstrap-reboot.css">
-    <link rel="stylesheet" href="https://cdnjs.cloudflare.com/ajax/libs/typebase.css/0.5.0/typebase.css">
-    -->
-      
-    <link rel="stylesheet" href="../../pfe-styles/dist/pfe-base.css" />
-    <link rel="stylesheet" href="../../pfe-styles/dist/pfe-context.css" />
-    <link rel="stylesheet" href="../../pfe-styles/dist/pfe-layouts.css" />
-
-    <script src="https://cdnjs.cloudflare.com/ajax/libs/webcomponentsjs/2.3.0/custom-elements-es5-adapter.js"></script>
-    <script src="https://cdnjs.cloudflare.com/ajax/libs/webcomponentsjs/2.3.0/webcomponents-bundle.js"></script>
-    <script src="https://cdnjs.cloudflare.com/ajax/libs/require.js/2.3.6/require.min.js"></script>
-    
-    <script>
-      require([
-        "../dist/pfe-datetime.umd.js"
-      ]);
-
-      window.addEventListener('WebComponentsReady', function () {
-        var realtime = document.getElementById('realtime');
-        var relative1 = document.getElementById('minutesago');
-        var relative2 = document.getElementById('hoursuntil');
-        var relative3 = document.getElementById('daysuntil');
-
-        relative1.setAttribute('datetime', new Date(Date.now() - 600000).toString());
-        relative2.setAttribute('datetime', new Date(Date.now() + 6000000).toString());
-        relative3.setAttribute('datetime', new Date(Date.now() + 200000000).toString());
-
-        function timer() {
-          realtime.setAttribute('datetime', new Date());
-          window.requestAnimationFrame(timer);
-        }
-
-        window.requestAnimationFrame(timer);
-      });
-    </script>
-  </head>
-  <body unresolved>
-=======
 
 <head>
+  <title>PatternFly Elements: Datetime Demo</title>
+
   <meta charset="utf-8">
   <meta name="viewport" content="width=device-width, minimum-scale=1.0, initial-scale=1.0, user-scalable=yes">
-  <title>PFElements: pfe-datetime Demo</title>
 
   <link rel="stylesheet" type="text/css" href="//overpass-30e2.kxcdn.com/overpass.css">
 
@@ -96,7 +45,6 @@
 
 <body unresolved>
   <pfe-band color="accent" size="small">
->>>>>>> ca9428c2
     <h1>&lt;pfe-datetime&gt;</h1>
   </pfe-band>
   <pfe-band color="lightest" size="small" use-grid>
