--- conflicted
+++ resolved
@@ -3,12 +3,7 @@
   <head>
     <title>PatternFly Element: Auto-complete Demo</title>
     <meta charset="utf-8">
-<<<<<<< HEAD
     <meta name="viewport" content="width=device-width, minimum-scale=1.0, initial-scale=1.0, user-scalable=yes">
-=======
-    <meta name="viewport" content="width=device-width, initial-scale=1.0">
-    <title>PFElements: pfe-autocomplete Demo</title>
->>>>>>> cb460bb3
 
     <!-- Stylesheets for testing light DOM styles.
     <link rel="stylesheet" href="https://cdnjs.cloudflare.com/ajax/libs/twitter-bootstrap/4.3.1/css/bootstrap-reboot.css">
@@ -23,24 +18,11 @@
       <link href="../../pfelement/dist/pfelement--noscript.min.css" rel="stylesheet">
     </noscript>
 
-<<<<<<< HEAD
-    <link rel="stylesheet" href="http://overpass-30e2.kxcdn.com/overpass.css" />
-    <!-- <link rel="stylesheet" href="../../../themes/cp-theme/cp-theme.css" /> -->
-
-    <link href="../../pfelement/pfelement.min.css" rel="stylesheet">
-    <!-- <link href="../../pfe-layouts/pfe-layouts.css" rel="stylesheet"> -->
-
-    <!-- uncomment the es5-adapter if you're using the umd version -->
-    <script src="/@webcomponents/webcomponentsjs/custom-elements-es5-adapter.js"></script>
-    <script src="/@webcomponents/webcomponentsjs/webcomponents-bundle.js"></script>
-
-=======
     <link href="../../pfelement/dist/pfelement.min.css" rel="stylesheet">
 
     <!-- uncomment the es5-adapter if you're using the umd version -->
     <script src="https://cdnjs.cloudflare.com/ajax/libs/webcomponentsjs/2.3.0/custom-elements-es5-adapter.js"></script>
     <script src="https://cdnjs.cloudflare.com/ajax/libs/webcomponentsjs/2.3.0/webcomponents-bundle.js"></script>
->>>>>>> cb460bb3
     <script src="https://cdnjs.cloudflare.com/ajax/libs/require.js/2.3.5/require.min.js"></script>
     <script>require([
       '../dist/pfe-autocomplete.umd.js'
