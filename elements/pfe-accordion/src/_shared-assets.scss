// NOTE: pfe-accordion uses shared styles that can be found in `pfe-sass/mixins/_components.scss`
@import "../../pfe-sass/pfe-sass";

$LOCAL: accordion;
$LOCAL-VARIABLES: (
    Padding: pfe-var(container-padding) calc(#{pfe-var(container-padding)} * 1.5),
<<<<<<< HEAD
    BorderColor--accent: transparent,
=======
>>>>>>> 099dc3e2

    BorderColor:   pfe-var(surface--border),
    BorderWidth:   pfe-var(surface--border-width),
    accent--width: pfe-var(surface--border-width--active),

    Width:             100%,
    MaxWidth--content: 80ch,

<<<<<<< HEAD
    BoxShadow: 0 5px 4px rgba(140, 140, 140, 0.35), // @TODO Update to  use box-shadow variables
    ZIndex:    3,

    FontSize--header:   pfe-var(FontSize--xl),
    FontWeight--header: pfe-var(font-weight--bold),
=======
    BoxShadow: 0 5px 4px transparent,
    ZIndex:    3,

    FontSize--header:   pfe-var(FontSize--xl),
    FontWeight--header: pfe-var(font-weight--normal),
>>>>>>> 099dc3e2
    TextAlign:          left,
    
    BackgroundColor: transparent,
    Color:           pfe-broadcasted(text),
    accent:          transparent,
    
    // Hover/focus state
    BackgroundColor--active: pfe-var(surface--lighter),
    Color--active:           pfe-broadcasted(text),
    accent--active:          pfe-var(ui-accent),

    // Open state
    BackgroundColor--expanded: pfe-var(surface--lightest),
    Color--expanded:           pfe-broadcasted(text),
<<<<<<< HEAD
    accent--expanded:          pfe-var(ui-accent)
);
=======
    accent--expanded:          pfe-var(ui-accent),
    BoxShadow--expanded:       0 5px 4px rgba(140, 140, 140, 0.35), // @TODO Update to  use box-shadow variables
);

@mixin pfe-accordion--expanded() {
    // Create a smoother appearance for the shadow and added borders
    :host {
        transition-property: box-shadow, border;
        transition-timing-function: pfe-var(animation-timing);
        transition-duration: calc(pfe-var(animation-speed) / 2);
    }

    :host([expanded]),
    :host(.animating) {
        --pfe-accordion--BackgroundColor: #{pfe-local(BackgroundColor--expanded)};
        --pfe-accordion--Color:           #{pfe-local(Color--expanded)};
        --pfe-accordion--accent:          #{pfe-local(accent--expanded)};
    }

    // Add this after animation is complete (looks odd during transition)
    :host([expanded]:not(.animating)) {
        --pfe-accordion--BoxShadow: #{pfe-local(BoxShadow--expanded)};
    }

    @each $context in (dark, saturated) {
        $overlay: rgba(247, 247, 249, .1);

        @if $context==saturated {
            $overlay: rgba(0, 0, 0, .2);
        }

        // Set properties to use their active modifier
        :host([on="#{$context}"][expanded]),
        :host([on="#{$context}"].animating) {
            --pfe-accordion--BackgroundColor: #{pfe-local(BackgroundColor--expanded, $overlay)};
            --pfe-accordion--Color:           #{pfe-local(Color--expanded, pfe-broadcasted(text--on-#{$context}))};
            --pfe-accordion--accent:          #{pfe-local(accent--expanded, pfe-var(ui-accent--on-#{$context}))};
        }

        :host([expanded]:not(.animating)) {
            --pfe-accordion--BoxShadow: #{pfe-local(BoxShadow--expanded, none)};
        }
    }
}
>>>>>>> 099dc3e2
<|MERGE_RESOLUTION|>--- conflicted
+++ resolved
@@ -4,10 +4,6 @@
 $LOCAL: accordion;
 $LOCAL-VARIABLES: (
     Padding: pfe-var(container-padding) calc(#{pfe-var(container-padding)} * 1.5),
-<<<<<<< HEAD
-    BorderColor--accent: transparent,
-=======
->>>>>>> 099dc3e2
 
     BorderColor:   pfe-var(surface--border),
     BorderWidth:   pfe-var(surface--border-width),
@@ -16,19 +12,11 @@
     Width:             100%,
     MaxWidth--content: 80ch,
 
-<<<<<<< HEAD
-    BoxShadow: 0 5px 4px rgba(140, 140, 140, 0.35), // @TODO Update to  use box-shadow variables
-    ZIndex:    3,
-
-    FontSize--header:   pfe-var(FontSize--xl),
-    FontWeight--header: pfe-var(font-weight--bold),
-=======
     BoxShadow: 0 5px 4px transparent,
     ZIndex:    3,
 
     FontSize--header:   pfe-var(FontSize--xl),
     FontWeight--header: pfe-var(font-weight--normal),
->>>>>>> 099dc3e2
     TextAlign:          left,
     
     BackgroundColor: transparent,
@@ -43,10 +31,6 @@
     // Open state
     BackgroundColor--expanded: pfe-var(surface--lightest),
     Color--expanded:           pfe-broadcasted(text),
-<<<<<<< HEAD
-    accent--expanded:          pfe-var(ui-accent)
-);
-=======
     accent--expanded:          pfe-var(ui-accent),
     BoxShadow--expanded:       0 5px 4px rgba(140, 140, 140, 0.35), // @TODO Update to  use box-shadow variables
 );
@@ -90,5 +74,4 @@
             --pfe-accordion--BoxShadow: #{pfe-local(BoxShadow--expanded, none)};
         }
     }
-}
->>>>>>> 099dc3e2
+}