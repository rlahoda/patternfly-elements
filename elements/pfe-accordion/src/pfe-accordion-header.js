--- conflicted
+++ resolved
@@ -82,21 +82,16 @@
     this._button = this.shadowRoot.querySelector(`#button`);
     this._buttonText = this.shadowRoot.querySelector(`#button--content`);
 
-<<<<<<< HEAD
     // This validates if HTML _or_ textContent exists inside the component
     if (this.hasLightDOM()) this._init();
     else {
       this.setAttribute("hidden", "");
-      this._observer.observe(this, {
-        childList: true
-      });
-    }
-=======
+    }
+
     this.addEventListener("click", this._clickHandler);
     this._observer.observe(this, {
       childList: true,
     });
->>>>>>> 7f9c30e0
   }
 
   disconnectedCallback() {
@@ -189,15 +184,10 @@
   _clickHandler(event) {
     this.emitEvent(PfeAccordionHeader.events.change, {
       detail: {
-<<<<<<< HEAD
         expanded: !this.expanded
       },
       bubbles: true,
       composed: true
-=======
-        expanded: !this.expanded,
-      },
->>>>>>> 7f9c30e0
     });
   }
 
