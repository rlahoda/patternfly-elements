--- conflicted
+++ resolved
@@ -7,11 +7,8 @@
   - pfe-accordion
   - pfe-codeblock
   - pfe-cta
-<<<<<<< HEAD
   - pfe-card
-=======
   - pfe-badge
->>>>>>> 099dc3e2
 tags:
   - component
 ---
