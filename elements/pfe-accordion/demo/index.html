--- conflicted
+++ resolved
@@ -6,13 +6,6 @@
     <link rel="stylesheet" href="https://cdnjs.cloudflare.com/ajax/libs/twitter-bootstrap/4.3.1/css/bootstrap-reboot.css">
     <link rel="stylesheet" href="https://cdnjs.cloudflare.com/ajax/libs/typebase.css/0.5.0/typebase.css">
     <link rel="stylesheet" href="http://overpass-30e2.kxcdn.com/overpass.css" />
-<<<<<<< HEAD
-    <link rel="stylesheet" href="../../../themes/cp-theme/cp-theme.css" />
-    <!-- link rel="stylesheet" href="https://gitlab.corp.redhat.com/uxdd/redhat-theme/raw/0.4.0/dist/advanced-theme.css" -->
-    
-=======
-
->>>>>>> 8a24b892
     <noscript>
       <link href="../../pfelement/pfelement-noscript.min.css" rel="stylesheet">
     </noscript>
