--- conflicted
+++ resolved
@@ -3,17 +3,13 @@
   <head>
     <title>PatternFly Element: Accordion Demo</title>
     <meta charset="utf-8">
-<<<<<<< HEAD
     <meta name="viewport" content="width=device-width, minimum-scale=1.0, initial-scale=1.0, user-scalable=yes">
 
-=======
     <title>PFElements: pfe-accordion Demo</title>
     <!-- Stylesheets for testing light DOM styles.
     <link rel="stylesheet" href="https://cdnjs.cloudflare.com/ajax/libs/twitter-bootstrap/4.3.1/css/bootstrap-reboot.css">
     <link rel="stylesheet" href="https://cdnjs.cloudflare.com/ajax/libs/typebase.css/0.5.0/typebase.css">
     -->
-    <link rel="stylesheet" href="http://overpass-30e2.kxcdn.com/overpass.css" />
->>>>>>> 668bd961
     <noscript>
       <link href="../../pfelement/pfelement-noscript.min.css" rel="stylesheet">
     </noscript>
@@ -29,14 +25,6 @@
     <script src="/@webcomponents/webcomponentsjs/webcomponents-bundle.js"></script>
 
     <script src="https://cdnjs.cloudflare.com/ajax/libs/require.js/2.3.5/require.min.js"></script>
-<<<<<<< HEAD
-    <script>
-      require([
-        "../pfe-accordion.umd.js",
-        "../../../themes/cp-theme/cp-theme.umd.js"
-      ]);
-    </script>
-=======
     <script>require([
 
       '../pfe-accordion.umd.js',
@@ -80,7 +68,6 @@
       }
 
     </style>
->>>>>>> 668bd961
   </head>
   <body unresolved>
 
