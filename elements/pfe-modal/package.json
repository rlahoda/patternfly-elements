{
  "name": "@patternfly/pfe-modal",
  "pfelement": {
    "className": "PfeModal",
    "elementName": "pfe-modal",
    "preview": "modal.svg"
  },
  "version": "1.5.1",
  "publishConfig": {
    "access": "public"
  },
  "description": "Modal element for PatternFly Elements",
  "keywords": [
    "web-components",
    "html"
  ],
  "repository": {
    "type": "git",
    "url": "github:patternfly/patternfly-elements",
    "directory": "elements/pfe-modal"
  },
  "engines": {
    "node": ">=10 <13"
  },
  "browserslist": [
    "last 2 versions",
    "Firefox >= 78",
    "iOS >= 8",
    "ie 11"
  ],
  "main": "./dist/pfe-modal.umd.umd.js",
  "module": "pfe-modal.js",
  "unpkg": "./dist/pfe-modal.umd.umd.min.js",
  "files": [
    "dist"
  ],
  "scripts": {
    "build": "../../node_modules/.bin/gulp && ../../node_modules/.bin/prettier --ignore-path ../../.prettierignore --write '**/*.{js,json}'",
    "dev": "../../node_modules/.bin/gulp dev",
    "watch": "../../node_modules/.bin/gulp watch",
    "test": "../../node_modules/.bin/wct --configFile ../../wct.conf.json elements/pfe-modal/test/"
  },
  "author": {
    "name": "cd"
  },
  "contributors": [
    {
      "name": "castastrophe",
      "url": "https://github.com/castastrophe"
    }
  ],
  "license": "MIT",
  "devDependencies": {
    "@patternfly/pfe-sass": "^1.5.0"
  },
  "dependencies": {
<<<<<<< HEAD
    "@patternfly/pfelement": "^1.5.0"
=======
    "@patternfly/pfe-sass": "^1.5.1",
    "@patternfly/pfelement": "^1.5.1"
>>>>>>> d301148b
  },
  "generator-pfelement-version": "1.1.0",
  "bugs": {
    "url": "https://github.com/patternfly/patternfly-elements/issues"
  }
}<|MERGE_RESOLUTION|>--- conflicted
+++ resolved
@@ -51,15 +51,10 @@
   ],
   "license": "MIT",
   "devDependencies": {
-    "@patternfly/pfe-sass": "^1.5.0"
+    "@patternfly/pfe-sass": "^1.5.1"
   },
   "dependencies": {
-<<<<<<< HEAD
-    "@patternfly/pfelement": "^1.5.0"
-=======
-    "@patternfly/pfe-sass": "^1.5.1",
     "@patternfly/pfelement": "^1.5.1"
->>>>>>> d301148b
   },
   "generator-pfelement-version": "1.1.0",
   "bugs": {
