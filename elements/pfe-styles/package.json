{
  "name": "@patternfly/pfe-styles",
  "pfelement": {
    "className": "PfeStyles",
    "elementName": "pfe-styles",
    "assets": [
      "pfe-base.*css",
      "pfe-base.*.map",
      "pfe-context.*css",
      "pfe-context.*.map",
      "pfe-layouts.*css",
      "pfe-layouts.*.map",
      "pfe-typography-classes.*css",
      "pfe-typography-classes.*.map",
      "pfe-typography-deprecated.*css",
      "pfe-typography-deprecated.*.map",
      "pfe-vars-as-px.*css",
      "red-hat-font.*css"
    ],
    "preview": "styles--screenshot.png"
  },
  "version": "1.5.1",
  "publishConfig": {
    "access": "public"
  },
  "description": "Helper classes for PatternFly Elements",
  "keywords": [
    "web-components",
    "html"
  ],
  "files": [
    "dist"
  ],
  "repository": {
    "type": "git",
    "url": "github:patternfly/patternfly-elements",
    "directory": "elements/pfe-styles"
  },
  "engines": {
    "node": ">=10 <13"
  },
  "browserslist": [
    "last 2 versions",
    "Firefox >= 78",
    "iOS >= 8",
    "ie 11"
  ],
  "main": "./dist/pfe-layouts.css",
  "scripts": {
    "build": "../../node_modules/.bin/gulp build:nojs && ../../node_modules/.bin/prettier --ignore-path ../../.prettierignore --write '**/*.{js,json}'",
    "dev": "../../node_modules/.bin/gulp dev:nojs",
    "watch": "../../node_modules/.bin/gulp watch:nojs"
  },
  "contributors": [
    {
      "name": "Mark Caron",
      "email": "mark@redhat.com",
      "url": "https://github.com/markcaron"
    }
  ],
  "license": "MIT",
<<<<<<< HEAD
  "devDependencies": {
    "@patternfly/pfe-sass": "^1.5.0"
=======
  "dependencies": {
    "@patternfly/pfe-sass": "^1.5.1"
>>>>>>> d301148b
  },
  "bugs": {
    "url": "https://github.com/patternfly/patternfly-elements/issues"
  }
}<|MERGE_RESOLUTION|>--- conflicted
+++ resolved
@@ -59,13 +59,8 @@
     }
   ],
   "license": "MIT",
-<<<<<<< HEAD
   "devDependencies": {
-    "@patternfly/pfe-sass": "^1.5.0"
-=======
-  "dependencies": {
     "@patternfly/pfe-sass": "^1.5.1"
->>>>>>> d301148b
   },
   "bugs": {
     "url": "https://github.com/patternfly/patternfly-elements/issues"
