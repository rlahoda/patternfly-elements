<!DOCTYPE html>
<html>

<head>
  <meta charset="utf-8">
  <title>PFE Typography demo</title>
  <link rel="stylesheet" type="text/css" href="../dist/pfe-base.css">
  <link rel="stylesheet" type="text/css" href="../dist/pfe-layouts.css">
  <link rel="stylesheet" type="text/css" href="../dist/pfe-typography.css">
  <link rel="stylesheet" type="text/css" href="../dist/pfe-context.css">
  <link rel="stylesheet" type="text/css" href="../_temp/pfe-colors.css">
  <link
    href="https://fonts.googleapis.com/css2?family=Red+Hat+Display:wght@400;500;700&family=Red+Hat+Text:wght@400;500&display=swap"
    rel="stylesheet">

  <noscript>
    <link href="../../pfelement/dist/pfelement--noscript.min.css" rel="stylesheet" />
  </noscript>

  <link href="../../pfelement/dist/pfelement.min.css" rel="stylesheet" />

  <link href="../../pfe-cta/dist/pfe-cta--lightdom.css" rel="stylesheet" />

  <!-- uncomment the es5-adapter if you're using the umd version -->
  <script src="https://cdnjs.cloudflare.com/ajax/libs/webcomponentsjs/2.3.0/custom-elements-es5-adapter.js"></script>
  <script src="https://cdnjs.cloudflare.com/ajax/libs/webcomponentsjs/2.3.0/webcomponents-bundle.js"></script>
  <script src="https://cdnjs.cloudflare.com/ajax/libs/require.js/2.3.5/require.min.js"></script>
  <script>
    require([
      '../../pfe-cta/dist/pfe-cta.umd.js',
      '../../pfe-card/dist/pfe-card.umd.js'
    ])

  </script>

<<<<<<< HEAD
  <link rel="stylesheet" type="text/css"
    href="https://cdnjs.cloudflare.com/ajax/libs/prism/1.14.0/themes/prism.min.css">

  <script src="https://cdnjs.cloudflare.com/ajax/libs/prism/1.14.0/prism.min.js"></script>
  <script src="https://cdnjs.cloudflare.com/ajax/libs/prism/1.14.0/components/prism-markup.min.js"></script>
=======
    <script src="https://cdnjs.cloudflare.com/ajax/libs/prism/1.14.0/prism.min.js"></script>
    <script src="https://cdnjs.cloudflare.com/ajax/libs/prism/1.14.0/components/prism-markup.min.js"></script>
 
 <style>
h2[id] {
   font-family: "Times New Roman", sans-serif;
   margin: 1em .5em;
}
</style>
  </head>
  <body unresolved>
 
    
    <article >
      <header>
      <br/>
        <h2 id="standard-type">Headings, text & links as HTML</h2>
      </header>
      <div class="pfe-l-grid pfe-m-all-4-col-on-xl">
>>>>>>> 8eeab7ff

  <style>
    h2[id] {
      font-family: "Times New Roman", sans-serif;
      margin: 1em .5em;
    }

  </style>
</head>
<body unresolved>
  <article>
    <header>
      <h2 id="standard-type">Headings, Text & link as basic HTML</h2>
    </header>
    <div class="pfe-l-grid pfe-m-all-4-col-on-xl">
      <pfe-card pfe-color="lightest">
        <h1>This is 1st level heading (H1)</h1>
        <p>Scelerisque eu eget consectetur vestibulum ullamcorper eros odio convallis eget suspendisse consectetur
          tristique in cum felis suspendisse est.</p>
        <h2>This is 2nd level heading (H2)</h2>
        <p>Scelerisque eu eget consectetur vestibulum ullamcorper eros odio convallis eget suspendisse consectetur
          tristique in cum felis suspendisse est.</p>
        <h3>This is 3rd level heading (H3)</h3>
        <p>Scelerisque eu eget consectetur vestibulum ullamcorper eros odio convallis eget suspendisse consectetur
          tristique in cum felis suspendisse est.</p>
        <h4>This is 4th level heading (H4)</h4>
        <p>Scelerisque eu eget consectetur vestibulum ullamcorper eros odio convallis eget suspendisse consectetur
          tristique in cum felis suspendisse est.</p>
        <h5>This is 5th level heading (H5)</h5>
        <p>Scelerisque eu eget consectetur vestibulum ullamcorper eros odio convallis eget suspendisse consectetur
          tristique in cum felis suspendisse est.</p>
        <h6>This is 6th level heading (H6)</h6>
        <p>This is a test paragraph with a <a href="https://foofdsa.com">link</a> </p>
      </pfe-card>
      <pfe-card pfe-color="darkest">
        <h1>This is 1st level heading (H1)</h1>
        <p>Scelerisque eu eget consectetur vestibulum ullamcorper eros odio convallis eget suspendisse consectetur
          tristique in cum felis suspendisse est.</p>
        <h2>This is 2nd level heading (H2)</h2>
        <p>Scelerisque eu eget consectetur vestibulum ullamcorper eros odio convallis eget suspendisse consectetur
          tristique in cum felis suspendisse est.</p>
        <h3>This is 3rd level heading (H3)</h3>
        <p>Scelerisque eu eget consectetur vestibulum ullamcorper eros odio convallis eget suspendisse consectetur
          tristique in cum felis suspendisse est.</p>
        <h4>This is 4th level heading (H4)</h4>
        <p>Scelerisque eu eget consectetur vestibulum ullamcorper eros odio convallis eget suspendisse consectetur
          tristique in cum felis suspendisse est.</p>
        <h5>This is 5th level heading (H5)</h5>
        <p>Scelerisque eu eget consectetur vestibulum ullamcorper eros odio convallis eget suspendisse consectetur
          tristique in cum felis suspendisse est.</p>
        <h6>This is 6th level heading (H6)</h6>
        <p>This is a test paragraph with a <a href="https://foofdsa.com">link</a> </p>
      </pfe-card>
      <pfe-card pfe-color="accent">
        <h1>This is 1st level heading (H1)</h1>
        <p>Scelerisque eu eget consectetur vestibulum ullamcorper eros odio convallis eget suspendisse consectetur
          tristique in cum felis suspendisse est.</p>
        <h2>This is 2nd level heading (H2)</h2>
        <p>Scelerisque eu eget consectetur vestibulum ullamcorper eros odio convallis eget suspendisse consectetur
          tristique in cum felis suspendisse est.</p>
        <h3>This is 3rd level heading (H3)</h3>
        <p>Scelerisque eu eget consectetur vestibulum ullamcorper eros odio convallis eget suspendisse consectetur
          tristique in cum felis suspendisse est.</p>
        <h4>This is 4th level heading (H4)</h4>
        <p>Scelerisque eu eget consectetur vestibulum ullamcorper eros odio convallis eget suspendisse consectetur
          tristique in cum felis suspendisse est.</p>
        <h5>This is 5th level heading (H5)</h5>
        <p>Scelerisque eu eget consectetur vestibulum ullamcorper eros odio convallis eget suspendisse consectetur
          tristique in cum felis suspendisse est.</p>
        <h6>This is 6th level heading (H6)</h6>
        <p>This is a test paragraph with a <a href="https://foofdsa.com">link</a> </p>
      </pfe-card>
    </div>
  </article>
  <article>
    <article>
      <header>
<<<<<<< HEAD
        <br />
        <h2 id="standard-type">Headings, Text & link as basic HTML with pfe-generic class</h2>
=======
      <br/>
        <h2 id="standard-type">Headings, text, & links nested in a <code>pfe-generic</code> class</h2>
>>>>>>> 8eeab7ff
      </header>
      <div class="pfe-l-grid pfe-m-all-4-col-on-xl">
        <pfe-card class="pfe-generic" pfe-color="lightest">
          <h1>This is 1st level heading (H1)</h1>
          <p>Scelerisque eu eget consectetur vestibulum ullamcorper eros odio convallis eget suspendisse consectetur
            tristique in cum felis suspendisse est.</p>
          <h2>This is 2nd level heading (H2)</h2>
          <p>Scelerisque eu eget consectetur vestibulum ullamcorper eros odio convallis eget suspendisse consectetur
            tristique in cum felis suspendisse est.</p>
          <h3>This is 3rd level heading (H3)</h3>
          <p>Scelerisque eu eget consectetur vestibulum ullamcorper eros odio convallis eget suspendisse consectetur
            tristique in cum felis suspendisse est.</p>
          <h4>This is 4th level heading (H4)</h4>
          <p>Scelerisque eu eget consectetur vestibulum ullamcorper eros odio convallis eget suspendisse consectetur
            tristique in cum felis suspendisse est.</p>
          <h5>This is 5th level heading (H5)</h5>
          <p>Scelerisque eu eget consectetur vestibulum ullamcorper eros odio convallis eget suspendisse consectetur
            tristique in cum felis suspendisse est.</p>
          <h6>This is 6th level heading (H6)</h6>
          <p>This is a test paragraph with a <a href="https://foofdsa.com">link</a> </p>
        </pfe-card>
        <pfe-card class="pfe-generic" pfe-color="darkest">
          <h1>This is 1st level heading (H1)</h1>
          <p>Scelerisque eu eget consectetur vestibulum ullamcorper eros odio convallis eget suspendisse consectetur
            tristique in cum felis suspendisse est.</p>
          <h2>This is 2nd level heading (H2)</h2>
          <p>Scelerisque eu eget consectetur vestibulum ullamcorper eros odio convallis eget suspendisse consectetur
            tristique in cum felis suspendisse est.</p>
          <h3>This is 3rd level heading (H3)</h3>
          <p>Scelerisque eu eget consectetur vestibulum ullamcorper eros odio convallis eget suspendisse consectetur
            tristique in cum felis suspendisse est.</p>
          <h4>This is 4th level heading (H4)</h4>
          <p>Scelerisque eu eget consectetur vestibulum ullamcorper eros odio convallis eget suspendisse consectetur
            tristique in cum felis suspendisse est.</p>
          <h5>This is 5th level heading (H5)</h5>
          <p>Scelerisque eu eget consectetur vestibulum ullamcorper eros odio convallis eget suspendisse consectetur
            tristique in cum felis suspendisse est.</p>
          <h6>This is 6th level heading (H6)</h6>
          <p>This is a test paragraph with a <a href="https://foofdsa.com">link</a> </p>
        </pfe-card>
        <pfe-card class="pfe-generic" pfe-color="accent">
          <h1>This is 1st level heading (H1)</h1>
          <p>Scelerisque eu eget consectetur vestibulum ullamcorper eros odio convallis eget suspendisse consectetur
            tristique in cum felis suspendisse est.</p>
          <h2>This is 2nd level heading (H2)</h2>
          <p>Scelerisque eu eget consectetur vestibulum ullamcorper eros odio convallis eget suspendisse consectetur
            tristique in cum felis suspendisse est.</p>
          <h3>This is 3rd level heading (H3)</h3>
          <p>Scelerisque eu eget consectetur vestibulum ullamcorper eros odio convallis eget suspendisse consectetur
            tristique in cum felis suspendisse est.</p>
          <h4>This is 4th level heading (H4)</h4>
          <p>Scelerisque eu eget consectetur vestibulum ullamcorper eros odio convallis eget suspendisse consectetur
            tristique in cum felis suspendisse est.</p>
          <h5>This is 5th level heading (H5)</h5>
          <p>Scelerisque eu eget consectetur vestibulum ullamcorper eros odio convallis eget suspendisse consectetur
            tristique in cum felis suspendisse est.</p>
          <h6>This is 6th level heading (H6)</h6>
          <p>This is a test paragraph with a <a href="https://foofdsa.com">link</a> </p>
        </pfe-card>
      </div>
    </article>
    <article>
      <header>
<<<<<<< HEAD
        <br />
        <h2 id="type-with-pfe-classes">Headings, Text & links with PFE classes</h2>
=======
      <br/>
        <h2 id="type-with-pfe-classes">Headings, text, & links using PFE classes</h2>
>>>>>>> 8eeab7ff
      </header>
      <div class="pfe-l-grid pfe-m-all-4-col-on-xl">
        <pfe-card pfe-color="lightest" class="pfe-generic">
          <div class="pfe-headline-xxl">.pfe-headline-xxl: We’re the world’s leading provider of <em>open source
              solutions</em>, where the <strong>best ideas win.</strong></div>
          <p> Scelerisque eu eget consectetur vestibulum ullamcorper eros odio convallis eget suspendisse consectetur
            tristique in cum felis suspendisse est.</p>
          <div class="pfe-headline-xl">.pfe-headline-xl: We’re the world’s leading provider of <em>open source
              solutions</em>, where the <strong>best ideas win.</strong></div>
          <p> Scelerisque eu eget consectetur vestibulum ullamcorper eros odio convallis eget suspendisse consectetur
            tristique in cum felis suspendisse est.</p>
          <div class="pfe-headline-alpha">.pfe-headline-alpha: We’re the world’s leading provider of <em>open source
              solutions</em>, where the <strong>best ideas win.</strong></div>
          <p> Scelerisque eu eget consectetur vestibulum ullamcorper eros odio convallis eget suspendisse consectetur
            tristique in cum felis suspendisse est.</p>
          <div class="pfe-headline-beta">.pfe-headline-beta: We’re the world’s leading provider of <em>open source
              solutions</em>, where the <strong>best ideas win.</strong></div>
          <p> Scelerisque eu eget consectetur vestibulum ullamcorper eros odio convallis eget suspendisse consectetur
            tristique in cum felis suspendisse est.</p>
          <div class="pfe-headline-gamma">.pfe-headline-gamma: We’re the world’s leading provider of <em>open source
              solutions</em>, where the <strong>best ideas win.</strong></div>
          <p> Scelerisque eu eget consectetur vestibulum ullamcorper eros odio convallis eget suspendisse consectetur
            tristique in cum felis suspendisse est.</p>
          <div class="pfe-headline-delta">.pfe-headline-delta: We’re the world’s leading provider of <em>open source
              solutions</em>, where the <strong>best ideas win.</strong></div>
          <p> Scelerisque eu eget consectetur vestibulum ullamcorper eros odio convallis eget suspendisse consectetur
            tristique in cum felis suspendisse est.</p>
          <div class="pfe-headline-epsilon">.pfe-headline-epsilon: We’re the world’s leading provider of <em>open source
              solutions</em>, where the <strong>best ideas win.</strong></div>
          <p> Scelerisque eu eget consectetur vestibulum ullamcorper eros odio convallis eget suspendisse consectetur
            tristique in cum felis suspendisse est.</p>
          <div class="pfe-headline-zeta">.pfe-headline-zeta: We’re the world’s leading provider of <em>open source
              solutions</em>, where the <strong>best ideas win.</strong></div>
          <p> Scelerisque eu eget consectetur vestibulum ullamcorper eros odio convallis eget suspendisse consectetur
            tristique in cum felis suspendisse est.</p>
          <p class="pfe-text-lg">.pfe-text-lg: At vero eos et accusamus et iusto odio dignissimos ducimus <em>qui
              blanditiis praesentium</em> voluptatum deleniti atque corrupti quos dolores et quas molestias excepturi
            <strong>sint occaecati cupiditate</strong> non provident, optio cumque nihil impedit quo minus id quod
            maxime placeat facere possimus, omnis voluptas assumenda est, omnis dolor repellendus.</p>
          <p class="pfe-text">.pfe-text: We’re the <a href="https://foo.com">world’s leading provider</a> of <em>open
              source solutions</em>, where the <strong>best ideas win.</strong></p>
          <p class="pfe-text-sm">.pfe-text-sm: We’re the world’s leading provider of <em>open source solutions</em>,
            where the <strong>best ideas win.</strong></p>
          <p class="pfe-text-xs">.pfe-text-xs: We’re the world’s leading provider of <em>open source solutions</em>,
            where the <strong>best ideas win.</strong></p>
        </pfe-card>
        <pfe-card pfe-color="darkest" class="pfe-generic">
          <div class="pfe-headline-xxl">.pfe-headline-xxl: We’re the world’s leading provider of <em>open source
              solutions</em>, where the <strong>best ideas win.</strong></div>
          <p> Scelerisque eu eget consectetur vestibulum ullamcorper eros odio convallis eget suspendisse consectetur
            tristique in cum felis suspendisse est.</p>
          <div class="pfe-headline-xl">.pfe-headline-xl: We’re the world’s leading provider of <em>open source
              solutions</em>, where the <strong>best ideas win.</strong></div>
          <p> Scelerisque eu eget consectetur vestibulum ullamcorper eros odio convallis eget suspendisse consectetur
            tristique in cum felis suspendisse est.</p>
          <div class="pfe-headline-alpha">.pfe-headline-alpha: We’re the world’s leading provider of <em>open source
              solutions</em>, where the <strong>best ideas win.</strong></div>
          <p> Scelerisque eu eget consectetur vestibulum ullamcorper eros odio convallis eget suspendisse consectetur
            tristique in cum felis suspendisse est.</p>
          <div class="pfe-headline-beta">.pfe-headline-beta: We’re the world’s leading provider of <em>open source
              solutions</em>, where the <strong>best ideas win.</strong></div>
          <p> Scelerisque eu eget consectetur vestibulum ullamcorper eros odio convallis eget suspendisse consectetur
            tristique in cum felis suspendisse est.</p>
          <div class="pfe-headline-gamma">.pfe-headline-gamma: We’re the world’s leading provider of <em>open source
              solutions</em>, where the <strong>best ideas win.</strong></div>
          <p> Scelerisque eu eget consectetur vestibulum ullamcorper eros odio convallis eget suspendisse consectetur
            tristique in cum felis suspendisse est.</p>
          <div class="pfe-headline-delta">.pfe-headline-delta: We’re the world’s leading provider of <em>open source
              solutions</em>, where the <strong>best ideas win.</strong></div>
          <p> Scelerisque eu eget consectetur vestibulum ullamcorper eros odio convallis eget suspendisse consectetur
            tristique in cum felis suspendisse est.</p>
          <div class="pfe-headline-epsilon">.pfe-headline-epsilon: We’re the world’s leading provider of <em>open source
              solutions</em>, where the <strong>best ideas win.</strong></div>
          <p> Scelerisque eu eget consectetur vestibulum ullamcorper eros odio convallis eget suspendisse consectetur
            tristique in cum felis suspendisse est.</p>
          <div class="pfe-headline-zeta">.pfe-headline-zeta: We’re the world’s leading provider of <em>open source
              solutions</em>, where the <strong>best ideas win.</strong></div>
          <p> Scelerisque eu eget consectetur vestibulum ullamcorper eros odio convallis eget suspendisse consectetur
            tristique in cum felis suspendisse est.</p>
          <p class="pfe-text-lg">.pfe-text-lg: At vero eos et accusamus et iusto odio dignissimos ducimus <em>qui
              blanditiis praesentium</em> voluptatum deleniti atque corrupti quos dolores et quas molestias excepturi
            <strong>sint occaecati cupiditate</strong> non provident, optio cumque nihil impedit quo minus id quod
            maxime placeat facere possimus, omnis voluptas assumenda est, omnis dolor repellendus.</p>
          <p class="pfe-text">.pfe-text: We’re the <a href="https://foo.com">world’s leading provider</a> of <em>open
              source solutions</em>, where the <strong>best ideas win.</strong></p>
          <p class="pfe-text-sm">.pfe-text-sm: We’re the world’s leading provider of <em>open source solutions</em>,
            where the <strong>best ideas win.</strong></p>
          <p class="pfe-text-xs">.pfe-text-xs: We’re the world’s leading provider of <em>open source solutions</em>,
            where the <strong>best ideas win.</strong></p>
        </pfe-card>
        <pfe-card pfe-color="complement" class="pfe-generic">
          <div class="pfe-headline-xxl">.pfe-headline-xxl: We’re the world’s leading provider of <em>open source
              solutions</em>, where the <strong>best ideas win.</strong></div>
          <p> Scelerisque eu eget consectetur vestibulum ullamcorper eros odio convallis eget suspendisse consectetur
            tristique in cum felis suspendisse est.</p>
          <div class="pfe-headline-xl">.pfe-headline-xl: We’re the world’s leading provider of <em>open source
              solutions</em>, where the <strong>best ideas win.</strong></div>
          <p> Scelerisque eu eget consectetur vestibulum ullamcorper eros odio convallis eget suspendisse consectetur
            tristique in cum felis suspendisse est.</p>
          <div class="pfe-headline-alpha">.pfe-headline-alpha: We’re the world’s leading provider of <em>open source
              solutions</em>, where the <strong>best ideas win.</strong></div>
          <p> Scelerisque eu eget consectetur vestibulum ullamcorper eros odio convallis eget suspendisse consectetur
            tristique in cum felis suspendisse est.</p>
          <div class="pfe-headline-beta">.pfe-headline-beta: We’re the world’s leading provider of <em>open source
              solutions</em>, where the <strong>best ideas win.</strong></div>
          <p> Scelerisque eu eget consectetur vestibulum ullamcorper eros odio convallis eget suspendisse consectetur
            tristique in cum felis suspendisse est.</p>
          <div class="pfe-headline-gamma">.pfe-headline-gamma: We’re the world’s leading provider of <em>open source
              solutions</em>, where the <strong>best ideas win.</strong></div>
          <p> Scelerisque eu eget consectetur vestibulum ullamcorper eros odio convallis eget suspendisse consectetur
            tristique in cum felis suspendisse est.</p>
          <div class="pfe-headline-delta">.pfe-headline-delta: We’re the world’s leading provider of <em>open source
              solutions</em>, where the <strong>best ideas win.</strong></div>
          <p> Scelerisque eu eget consectetur vestibulum ullamcorper eros odio convallis eget suspendisse consectetur
            tristique in cum felis suspendisse est.</p>
          <div class="pfe-headline-epsilon">.pfe-headline-epsilon: We’re the world’s leading provider of <em>open source
              solutions</em>, where the <strong>best ideas win.</strong></div>
          <p> Scelerisque eu eget consectetur vestibulum ullamcorper eros odio convallis eget suspendisse consectetur
            tristique in cum felis suspendisse est.</p>
          <div class="pfe-headline-zeta">.pfe-headline-zeta: We’re the world’s leading provider of <em>open source
              solutions</em>, where the <strong>best ideas win.</strong></div>
          <p> Scelerisque eu eget consectetur vestibulum ullamcorper eros odio convallis eget suspendisse consectetur
            tristique in cum felis suspendisse est.</p>
          <p class="pfe-text-lg">.pfe-text-lg: At vero eos et accusamus et iusto odio dignissimos ducimus <em>qui
              blanditiis praesentium</em> voluptatum deleniti atque corrupti quos dolores et quas molestias excepturi
            <strong>sint occaecati cupiditate</strong> non provident, optio cumque nihil impedit quo minus id quod
            maxime placeat facere possimus, omnis voluptas assumenda est, omnis dolor repellendus.</p>
          <p class="pfe-text">.pfe-text: We’re the <a href="https://foo.com">world’s leading provider</a> of <em>open
              source solutions</em>, where the <strong>best ideas win.</strong></p>
          <p class="pfe-text-sm">.pfe-text-sm: We’re the world’s leading provider of <em>open source solutions</em>,
            where the <strong>best ideas win.</strong></p>
          <p class="pfe-text-xs">.pfe-text-xs: We’re the world’s leading provider of <em>open source solutions</em>,
            where the <strong>best ideas win.</strong></p>
        </pfe-card>
      </div>
    </article>
</body>
</html><|MERGE_RESOLUTION|>--- conflicted
+++ resolved
@@ -32,47 +32,21 @@
     ])
 
   </script>
-
-<<<<<<< HEAD
   <link rel="stylesheet" type="text/css"
     href="https://cdnjs.cloudflare.com/ajax/libs/prism/1.14.0/themes/prism.min.css">
-
   <script src="https://cdnjs.cloudflare.com/ajax/libs/prism/1.14.0/prism.min.js"></script>
-  <script src="https://cdnjs.cloudflare.com/ajax/libs/prism/1.14.0/components/prism-markup.min.js"></script>
-=======
-    <script src="https://cdnjs.cloudflare.com/ajax/libs/prism/1.14.0/prism.min.js"></script>
-    <script src="https://cdnjs.cloudflare.com/ajax/libs/prism/1.14.0/components/prism-markup.min.js"></script>
- 
- <style>
-h2[id] {
-   font-family: "Times New Roman", sans-serif;
-   margin: 1em .5em;
-}
-</style>
-  </head>
-  <body unresolved>
- 
-    
-    <article >
-      <header>
-      <br/>
-        <h2 id="standard-type">Headings, text & links as HTML</h2>
-      </header>
-      <div class="pfe-l-grid pfe-m-all-4-col-on-xl">
->>>>>>> 8eeab7ff
-
+  <script src="https://cdnjs.cloudflare.com/ajax/libs/prism/1.14.0/components/prism-markup.min.js"></script> 
   <style>
     h2[id] {
       font-family: "Times New Roman", sans-serif;
       margin: 1em .5em;
     }
-
   </style>
 </head>
 <body unresolved>
   <article>
     <header>
-      <h2 id="standard-type">Headings, Text & link as basic HTML</h2>
+      <h2 id="standard-type">Headings, text & links as HTML</h2>
     </header>
     <div class="pfe-l-grid pfe-m-all-4-col-on-xl">
       <pfe-card pfe-color="lightest">
@@ -137,13 +111,7 @@
   <article>
     <article>
       <header>
-<<<<<<< HEAD
-        <br />
-        <h2 id="standard-type">Headings, Text & link as basic HTML with pfe-generic class</h2>
-=======
-      <br/>
         <h2 id="standard-type">Headings, text, & links nested in a <code>pfe-generic</code> class</h2>
->>>>>>> 8eeab7ff
       </header>
       <div class="pfe-l-grid pfe-m-all-4-col-on-xl">
         <pfe-card class="pfe-generic" pfe-color="lightest">
@@ -207,13 +175,7 @@
     </article>
     <article>
       <header>
-<<<<<<< HEAD
-        <br />
-        <h2 id="type-with-pfe-classes">Headings, Text & links with PFE classes</h2>
-=======
-      <br/>
         <h2 id="type-with-pfe-classes">Headings, text, & links using PFE classes</h2>
->>>>>>> 8eeab7ff
       </header>
       <div class="pfe-l-grid pfe-m-all-4-col-on-xl">
         <pfe-card pfe-color="lightest" class="pfe-generic">
