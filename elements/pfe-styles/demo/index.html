--- conflicted
+++ resolved
@@ -1,137 +1,17 @@
 <!DOCTYPE html>
 <html>
-<<<<<<< HEAD
-  <head>
-    <meta charset="utf-8">
-    <title>Layouts demo</title> 
-    <link rel="stylesheet" type="text/css" href="../dist/pfe-base.css">
-    <link rel="stylesheet" type="text/css" href="../dist/pfe-layouts.css">
-    <link rel="stylesheet" type="text/css" href="../dist/pfe-typography.css">
-    <link rel="stylesheet" type="text/css" href="../dist/pfe-context.css">
-    <link rel="stylesheet" type="text/css" href="../_temp/pfe-colors.css"> 
-    <link href="https://fonts.googleapis.com/css2?family=Red+Hat+Display:wght@400;500;700&family=Red+Hat+Text:wght@400;500&display=swap" rel="stylesheet">
-
-    <noscript>
-      <link href="../../pfelement/dist/pfelement--noscript.min.css" rel="stylesheet" />
-    </noscript>
-
-    <link href="../../pfelement/dist/pfelement.min.css" rel="stylesheet" />
-
-    <link href="../../pfe-cta/dist/pfe-cta--lightdom.css" rel="stylesheet" />
-
-    <!-- uncomment the es5-adapter if you're using the umd version -->
-    <script src="https://cdnjs.cloudflare.com/ajax/libs/webcomponentsjs/2.3.0/custom-elements-es5-adapter.js"></script>
-    <script src="https://cdnjs.cloudflare.com/ajax/libs/webcomponentsjs/2.3.0/webcomponents-bundle.js"></script>
-    <script src="https://cdnjs.cloudflare.com/ajax/libs/require.js/2.3.5/require.min.js"></script>
-    <script>
-    require([
-      '../../pfe-cta/dist/pfe-cta.umd.js',
-      '../../pfe-card/dist/pfe-card.umd.js'
-    ])
-    </script>
-
-    <link rel="stylesheet" type="text/css" href="https://cdnjs.cloudflare.com/ajax/libs/prism/1.14.0/themes/prism.min.css">
-
-    <script src="https://cdnjs.cloudflare.com/ajax/libs/prism/1.14.0/prism.min.js"></script>
-    <script src="https://cdnjs.cloudflare.com/ajax/libs/prism/1.14.0/components/prism-markup.min.js"></script>
-
-    <style>
-      body {
-        padding: 32px;
-        background: #e7e7e7;
-        color: #1a1a1a;
-      }
-
-      header h1 {
-        margin-top: 0;
-      }
-
-      section,
-      section.pfe-m-gutters {
-        margin: 32px 0 !important;
-      }
-      .white-box,
-      section section {
-        padding: 32px;
-        background-color: #fff;
-        box-shadow: 0 1px 3px rgba(0,0,0,.2);
-      }
-
-      .context-buttons {
-        display: flex;
-        justify-content: space-between;
-      }
-
-      .context-container.on-light {
-        background-color: #fff;
-      }
-
-      .context-container.on-dark {
-        background-color: #444;
-      }
-
-      .context-container.on-saturated {
-        background-color: #0477a4;
-      }
-
-      section section > h3 {
-        margin-top: 0;
-      }
-
-      section section > h4 {
-        margin-top: 32px;
-      }
-    .pfe-l-grid > *,
-      pre {
-        padding: 8px; 
-      }
-
-      .pfe-l-grid > div:not([class]) {
-        background: #e0d7ee;
-      }
-
-      :not(pre)>code[class*=language-], pre[class*=language-] {
-        background: #f2f2f2;
-      }
-      .pfe-l-bullseye__item,
-      .pfe-l-grid__item {
-        background: #e0d7ee;
-      }
-    </style>
-  </head>
-  <body unresolved>
-
-    <article>
-      <header>
-        <h1>Layouts</h1>
-      </header>
-      <section>
-        <h2>Grid</h2>
-
-        <section>
-          <h3>Pure Grid</h3>
-          <div class="pfe-l-grid pfe-m-gutters pfe-m-all-6-col pfe-m-all-4-col-on-md pfe-m-all-3-col-on-lg">
-            <div>Item</div>
-            <div>Item</div>
-            <div>Item</div>
-            <div>Item</div>
-            <div>Item</div>
-          </div>
-
-          <h4>Code</h4>
-          <pre><code class="lang-markup">&lt;div class="pfe-l-grid pfe-m-gutters pfe-m-all-6-col pfe-m-all-4-col-on-md pfe-m-all-3-col-on-lg"&gt;
-=======
 
 <head>
   <meta charset="utf-8">
   <title>Layouts Demo</title>
 
   <link rel="stylesheet" type="text/css" href="//overpass-30e2.kxcdn.com/overpass.css">
-  <link rel="stylesheet" type="text/css" href="../dist/pfe-base.min.css">
-  <link rel="stylesheet" type="text/css" href="../dist/pfe-layouts.min.css">
+  <link rel="stylesheet" type="text/css" href="../dist/pfe-base.css">
+  <link rel="stylesheet" type="text/css" href="../dist/pfe-layouts.css">
   <link rel="stylesheet" type="text/css" href="../dist/pfe-context.css">
+  <link rel="stylesheet" type="text/css" href="../dist/pfe-typography.css">
   <link rel="stylesheet" type="text/css" href="pfe-colors.css">
-
+  <link href="https://fonts.googleapis.com/css2?family=Red+Hat+Display:wght@400;500;700&family=Red+Hat+Text:wght@400;500&display=swap" rel="stylesheet">
   <link rel="stylesheet" type="text/css"
     href="https://cdnjs.cloudflare.com/ajax/libs/prism/1.14.0/themes/prism.min.css">
 
@@ -158,32 +38,13 @@
 
         <h4>Code</h4>
         <pre><code class="lang-markup">&lt;div class="pfe-l-grid pfe-m-gutters pfe-m-all-6-col pfe-m-all-4-col-on-md pfe-m-all-3-col-on-lg"&gt;
->>>>>>> 9501ebb8
   &lt;div&gt;Item&lt;/div&gt;
   &lt;div&gt;Item&lt;/div&gt;
   &lt;div&gt;Item&lt;/div&gt;
   &lt;div&gt;Item&lt;/div&gt;
   &lt;div&gt;Item&lt;/div&gt;
 &lt;/div&gt;</code></pre>
-<<<<<<< HEAD
-        </section>
-
-        <section>
-          <h3 id="columns">Bootstrap-style Columns</h3>
-          <div class="pfe-l-grid pfe-m-gutters">
-            <div class="pfe-l-grid__item">Default Item</div>
-            <div class="pfe-l-grid__item pfe-m-2-col"><code>pfe-m-2-col</code></div>
-            <div class="pfe-l-grid__item pfe-m-10-col"><code>pfe-m-10-col</code></div>
-            <div class="pfe-l-grid__item pfe-m-4-col"><code>pfe-m-4-col</code></div>
-            <div class="pfe-l-grid__item pfe-m-4-col"><code>pfe-m-4-col</code></div>
-            <div class="pfe-l-grid__item pfe-m-4-col"><code>pfe-m-4-col</code></div>
-            <div class="pfe-l-grid__item pfe-m-6-col pfe-m-3-col-on-md"><code>pfe-m-6-col pfe-m-3-col-on-md</code></div>
-            <div class="pfe-l-grid__item pfe-m-6-col pfe-m-3-col-on-md pfe-m-startat-7-col-on-md"><code>pfe-m-6-col pfe-m-3-col-on-md pfe-m-startat-7-col-on-md</code></div>
-            <div class="pfe-l-grid__item pfe-m-6-col pfe-m-3-col-on-md"><code>pfe-m-6-col pfe-m-3-col-on-md</code></div>
-          </div>
-=======
-      </section>
->>>>>>> 9501ebb8
+      </section>
 
       <section class="white-box">
         <h3>Bootstrap-style Columns</h3>
@@ -215,18 +76,12 @@
 
       </section>
 
-<<<<<<< HEAD
-      <section>
-        <h2 id="bullseye">Bullseye</h2>
-        <p>Used for centering all children (typically a single item) both vertically and horizontally within a parent element. When using these classes, be sure that the element with the class .pfe-l-bullseye is the only child in the parent container.</p>
-=======
       <section class="white-box">
         <h2>Bullseye</h2>
         <p>Used for centering all children (typically a single item) both vertically and horizontally within a parent
           element. When using these classes, be sure that the element with the class .pfe-l-bullseye is the only child
           in
           the parent container.</p>
->>>>>>> 9501ebb8
 
         <div>
           <h3>Basic Bullseye</h3>
@@ -244,13 +99,6 @@
   &lt;/section&gt;</code></pre>
         </div>
       </section>
-<<<<<<< HEAD
-    </article>
-
-    
-  </body>
- 
-=======
 
     </div>
   </article>
@@ -354,5 +202,4 @@
   </article>
 </body>
 
->>>>>>> 9501ebb8
 </html>