--- conflicted
+++ resolved
@@ -164,13 +164,8 @@
       </section>
 
       <section>
-<<<<<<< HEAD
         <h2 id="bullseye">Bullseye</h2>
-        <p>Used for centering all children (typically a single item) both vertically and horizontally within a parent element.</p>
-=======
-        <h2>Bullseye</h2>
         <p>Used for centering all children (typically a single item) both vertically and horizontally within a parent element. When using these classes, be sure that the element with the class .pfe-l-bullseye is the only child in the parent container.</p>
->>>>>>> ba9a1a76
 
         <section>
           <h3>Basic Bullseye</h3>
