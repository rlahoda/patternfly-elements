--- conflicted
+++ resolved
@@ -1,14 +1,10 @@
 {
   "name": "@patternfly/pfe-layouts",
-<<<<<<< HEAD
-  "version": "1.0.0-prerelease.8",
-=======
   "pfelement": {
     "className": "PfeLayouts",
     "elementName": "pfe-layouts"
   },
   "version": "1.0.0-prerelease.11",
->>>>>>> 5607ffb3
   "publishConfig": {
     "access": "public"
   },
@@ -35,11 +31,7 @@
   ],
   "license": "MIT",
   "dependencies": {
-<<<<<<< HEAD
-    "@patternfly/pfe-sass": "^1.0.0-prerelease.8"
-=======
     "@patternfly/pfe-sass": "^1.0.0-prerelease.11"
->>>>>>> 5607ffb3
   },
   "gitHead": "dfa74e0495c556ebdd1edb61c6d406621d1b6421"
 }