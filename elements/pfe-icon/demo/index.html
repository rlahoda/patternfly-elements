--- conflicted
+++ resolved
@@ -4,10 +4,6 @@
     <title>PatternFly Element: Icon Demo</title>
     <meta charset="utf-8">
     <meta name="viewport" content="width=device-width, minimum-scale=1.0, initial-scale=1.0, user-scalable=yes">
-<<<<<<< HEAD
-=======
-
-    <title>PatternFly Element | pfe-icon Demo</title>
 
     <noscript>
       <link href="../../pfelement/dist/pfelement--noscript.min.css" rel="stylesheet">
@@ -24,41 +20,13 @@
       '../dist/pfe-icon.umd.js',
       '../../pfe-card/dist/pfe-card.umd.js'
     ])</script>
->>>>>>> cb460bb3
 
     <noscript>
       <link href="../../pfelement/dist/pfelement--noscript.min.css" rel="stylesheet">
     </noscript>
 
-<<<<<<< HEAD
-    <!-- <link rel="stylesheet" href="http://overpass-30e2.kxcdn.com/overpass.css" /> -->
-    <!-- <link rel="stylesheet" href="../../../themes/cp-theme/cp-theme.css" /> -->
-
-    <link href="../../pfelement/pfelement.min.css" rel="stylesheet">
-    <!-- <link href="../../pfe-layouts/pfe-layouts.css" rel="stylesheet"> -->
-
-    <!-- uncomment the es5-adapter if you're using the umd version -->
-    <script src="/@webcomponents/webcomponentsjs/custom-elements-es5-adapter.js"></script>
-    <script src="/@webcomponents/webcomponentsjs/webcomponents-bundle.js"></script>
-
-    <script src="https://cdnjs.cloudflare.com/ajax/libs/require.js/2.3.5/require.min.js"></script>
-    <script>
-      require([
-        "../pfe-icon.umd.js"
-      ]);
-    </script>
-    <style>
-    .icons {
-      margin: 0;
-      padding: 0;
-      list-style: none;
-      display: flex;
-      flex-wrap: wrap;
-    }
-=======
     <link href="../../pfelement/dist/pfelement.min.css" rel="stylesheet">
     <link href="../../pfe-styles/dist/pfe-layouts.min.css" rel="stylesheet">
->>>>>>> cb460bb3
 
     <style type="text/css" media="screen">
       body {
