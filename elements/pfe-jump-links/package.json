--- conflicted
+++ resolved
@@ -58,11 +58,6 @@
     "@patternfly/pfelement": "^1.3.0"
   },
   "devDependencies": {
-<<<<<<< HEAD
-    "@patternfly/pfe-band": "^1.1.1",
-    "@patternfly/pfe-sass": "^1.1.1"
-=======
     "@patternfly/pfe-sass": "^1.3.0"
->>>>>>> ba58e550
   }
 }