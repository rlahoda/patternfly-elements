// Please see the pfe-sass README for guidance on using these tools
@import "../../pfe-sass/pfe-sass";

$LOCAL: jump-links;

$LOCAL-VARIABLES: (
  horizontal-spacer: calc(#{pfe-var(container-padding)} * 2),
  vertical-spacer: calc(#{pfe-var(container-padding)} * 2),
  BorderColor: pfe-var(ui-accent),
  FontSize: pfe-var(FontSize--md),

  // Initialize at mobile breakpoint
  Width: auto,

  heading: (
    FontSize: pfe-var(FontSize--sm)
  ),

  link: (
    horizontal-spacer: calc(#{pfe-var(content-spacer)} / 3),
    vertical-spacer: calc(#{pfe-var(content-spacer)} / 6),
  )
);

:host {
  box-sizing: border-box;
  font-family: pfe-var(font-family);
  font-weight: pfe-var(font-weight--normal);
  display: block;
  position: sticky;
  z-index: pfe-zindex(jumplinks);
  top: 0;
  padding: 0;
}

@each $color in (darkest, darker, lightest, lighter) {
  :host([horizontal][color="#{$color}"]) {
    @media(min-width: #{pfe-breakpoint(lg)}) {
      background-color: pfe-var(surface--#{$color});
      --context: #{pfe-var(surface--#{$color}--context)};
      @include pfe-set-broadcast-context(pfe-fetch(surface--#{$color}--context));
    }
  }
}

:host([stuck][horizontal]) {
  box-shadow: pfe-var(box-shadow--sm);
}

// Shadow DOM slot tag
.pfe-jump-links-nav__heading {
  margin-top: 0;
  margin-bottom: pfe-var(content-spacer--body--sm);
}

// Typography styles for default or custom heading
.pfe-jump-links-nav__heading h3,
::slotted([slot="heading"]) {
  color: pfe-broadcasted(text);
  margin: 0;
  font-size: pfe-local(FontSize, $region: heading);
  font-weight: pfe-var(font-weight--normal);
  text-transform: pfe-local(TextTransform, $region: heading, $fallback: uppercase);
}

slot[name="heading"][sr-only] {
  @extend %sr-only;
}

slot[name="logo"] {
  display: none;
}

slot[name="cta"] {
  display: none;
}

nav {
  visibility: visible;
  margin: 0;
  list-style: none;
  padding: 0;

  pfe-accordion-panel & {
    width: 100%;
  }

  :host([horizontal][no-header]) & {
    @media(min-width: #{pfe-breakpoint(lg)}) {
      padding-top: 1px;
      padding-bottom: 0;
    }
  }
}

#container {
  padding: 32px 0;
  pfe-accordion-panel & {
    padding: 0;
  }
}

ul {
  padding: 0;
  margin: 0;
  border-left: pfe-var(surface--border-width) pfe-var(surface--border-style) pfe-var(ui-disabled);
}

li {
  display: block;
  position: relative;
  
  margin-left: calc(#{pfe-var(surface--border-width)} * -1);

  .sub-nav & {
    margin-left: 0;
  }

  &[expand] {
    ul {
      height: auto;
      flex: 1;
    }

    .sub-nav {
      display: table;
      height: auto;
    }
  }

  // Active state bar; uses pseudo-element, not border, to prevent angled top/bottom
  &::before {
    @include accent-bar(vertical);
    background-color: transparent;
  }

  &:not([active],[expand]):hover::before,
  li:not([expand]) &:hover::before {
    background-color: pfe-var(ui-disabled);
  }

  &[expand]::before,
  &[active]::before {
    background-color: pfe-local(accent, $fallback: pfe-local(BorderColor));
    // This z-index prevents nested elements from showing the hover state
    z-index: 2;
  }
}

a {
  position: relative;

  color: pfe-var(ui-disabled--text);
  font-size: pfe-local(FontSize);
  text-decoration: none;
  line-height: pfe-var(line-height);

  padding: calc(#{pfe-local(vertical-spacer, $region: link)} * 2) calc(#{pfe-local(horizontal-spacer, $region: link)} * 2);

  &,
  a:focus + ul > li > &,
  li:hover &,
  li[expand] & {
    display: table;
  }

  // Darken the text on hover or when an item is active
  li > &:hover,
  li[active] > & {
    color: pfe-broadcasted(text);
  }

  // Note: there is no ui-disabled--text--on-dark to pull from
  @each $context in (dark, saturated) {
    :host([on="#{$context}"]) & {
      color: pfe-var(text--muted--on-#{$context});
    }
  }

  .has-sub-section & {
    padding-bottom: pfe-local(vertical-spacer, $region: link);
  }

  .sub-section & {
    margin-left: calc(#{pfe-var(container-spacer)} * 0.75);
    font-size: calc(#{pfe-local(FontSize)} * 0.85);
    padding: pfe-local(vertical-spacer, $region: link) calc(#{pfe-local(horizontal-spacer, $region: link)} * 2);

    @media(min-width: #{pfe-breakpoint(lg)}) {
      display: none;
    }
    
    &:last-child {
      padding-bottom: pfe-local(horizontal-spacer, $region: link);
    }
  }

  // Creating the custom focus state
  &:focus:focus-visible {
    @include focus-ring;
  }
}

ul ul {
  // height: 0;

  margin: 0;
  padding: 0;

  overflow-y: hidden;
  // transition: flex pfe-var(animation-speed) pfe-var(animation-timing);
  transition: flex 1s linear;

  &,
  li {
    border-left: none !important;
  }
}

pfe-accordion {
  --context: light;
  --pfe-accordion--BackgroundColor: #{pfe-var(surface--lightest)};
  --pfe-accordion--accent--active: transparent;
  --pfe-accordion--accent--expanded: transparent;
  --pfe-accordion__panel-container--Padding: var(--pfe-accordion__base--Padding, #{pfe-var(container-spacer)}) var(--pfe-accordion__base--Padding, #{pfe-var(container-spacer)}) var(--pfe-accordion__base--Padding,#{pfe-var(container-spacer)}) 0;
  :host([color="darkest"]) & {
    --context: dark;
    --pfe-accordion--BackgroundColor: #{pfe-var(surface--darkest)};
  }
}

<<<<<<< HEAD
pfe-accordion-header {
  width: calc(100% + var(--pfe-accordion--Width, 1px) * 2);
=======
pfe-accordion,
pfe-accordion-panel[expanded],
pfe-accordion-panel.animating {
  --pfe-accordion--accent: transparent;
  --pfe-accordion--BorderColor: transparent;
  --pfe-accordion--accent: transparent;
  --pfe-accordion--BorderTopWidth: 0;
  --pfe-accordion--BorderBottomWidth: 0;
  --pfe-accordion--panel-container--Padding: 0 0 0 calc(var(--pfe-accordion__base--Padding,var(--pfe-theme--container-spacer,1rem)) * 1.5);
>>>>>>> 099dc3e2
}

// Variations for horizontal styling
:host([horizontal]) {
  @media screen and (min-width: #{pfe-breakpoint(lg)}) {
    width: 100%;

    background-color: pfe-local(BackgroundColor, $fallback: pfe-var(surface--lightest));
    --context: #{pfe-local(context, $fallback: pfe-var(surface--lightest--context))};

    z-index: calc(#{pfe-zindex(jumplinks)} + 1);
    border: none;
    padding: 0;

    .pfe-jump-links-nav__heading {
      flex-basis: 100%;
      align-self: center;
      justify-content: center;

      display: block;

      margin: 0;
      padding-bottom: pfe-var(container-padding);
      border-bottom: pfe-var(surface--border-width) pfe-var(surface--border-style) pfe-var(surface--border);
    }

    .pfe-jump-links-nav__heading h3,
    ::slotted([slot="heading"]) {
      text-align: pfe-local(TextAlign, $region: heading, $fallback: center);
    }

    ::slotted([slot="logo"]) {
      position: absolute;
      max-height: calc(#{pfe-var(container-spacer)} * 3.5);
      max-width: calc(#{pfe-var(container-spacer)} * 14);
      top: pfe-var(container-spacer);
      left: calc(#{pfe-var(container-spacer)} * 4);
    }

    ::slotted([slot="cta"]) {
      position: absolute;
      top:   calc(#{pfe-var(container-spacer)} * 1);
      right: calc(#{pfe-var(container-spacer)} * 4);
    }
  }

  nav {
    @media screen and (min-width: #{pfe-breakpoint(lg)}) {
      display: flex;
      flex-flow: row wrap;
      padding-top: 32px;
      padding-bottom: 8px;
      max-width: pfe-local(Width, $fallback: calc(#{pfe-breakpoint(lg)} - (#{pfe-local(Padding--horizontal)} * 4) ));
    }

    @media screen and (min-width: #{pfe-breakpoint(xl)}) {
      max-width: pfe-local(Width, $fallback: calc(#{pfe-breakpoint(xl)} - (#{pfe-local(Padding--horizontal)} * 4) ));
    }
  }
  
  @media screen and (min-width: #{pfe-breakpoint(lg)}) {
    #container {
      padding: 0;
      flex-grow: 1;
      display: flex;
      justify-items: center;
      flex-direction: column;
    }

    ul {
      border: none;
      text-align: center;
      flex-grow: 1;
      display: flex;
      padding: 0;
      width: auto;
      margin: 0 auto;
    }

    li {
      margin-left: 0;
      padding: 0;
      display: flex;
      align-items: center;
      margin-top: calc(#{pfe-var(surface--border-width)} * -1);

      &::before {
        height: pfe-var(surface--border-width--heavy);
        width: 100%;
      }
    }

    a {
      padding: 16px;
      text-decoration: none;
      font-size: 16px;
      color: pfe-broadcasted(text--muted); // was: #6a6e73
      &[active],
      &:hover {
        color: pfe-broadcasted(text); // was: #151515
      }
    }
  }
}

:host([hidden]) {
  display: none !important;
}<|MERGE_RESOLUTION|>--- conflicted
+++ resolved
@@ -229,10 +229,6 @@
   }
 }
 
-<<<<<<< HEAD
-pfe-accordion-header {
-  width: calc(100% + var(--pfe-accordion--Width, 1px) * 2);
-=======
 pfe-accordion,
 pfe-accordion-panel[expanded],
 pfe-accordion-panel.animating {
@@ -242,7 +238,6 @@
   --pfe-accordion--BorderTopWidth: 0;
   --pfe-accordion--BorderBottomWidth: 0;
   --pfe-accordion--panel-container--Padding: 0 0 0 calc(var(--pfe-accordion__base--Padding,var(--pfe-theme--container-spacer,1rem)) * 1.5);
->>>>>>> 099dc3e2
 }
 
 // Variations for horizontal styling
