// Please see the pfe-sass README for guidance on using these tools
@import "../../pfe-sass/pfe-sass";

$LOCAL: jump-links;

$LOCAL-VARIABLES: (
  horizontal-spacer: calc(#{pfe-var(container-padding)} * 2),
  vertical-spacer: calc(#{pfe-var(container-padding)} * 2),
  BackgroundColor: pfe-var(surface--lightest),
  BorderColor: pfe-var(ui-accent),
  FontSize: pfe-var(FontSize--md),
  Padding: 0,
  heading: (
    FontSize: pfe-var(FontSize--sm)
  ),
  link: (
    horizontal-spacer: calc(#{pfe-var(content-spacer)} / 3),
    vertical-spacer: calc(#{pfe-var(content-spacer)} / 6),
  ),
  nav: (
      offset: calc(#{pfe-var(container-spacer)} * 4)
  )
);

:host {
<<<<<<< HEAD
=======
  --pfe-jump-links-panel__section--spacer: calc(var(--pfe-jump-links-nav--Height--actual) + var(--pfe-navigation--Height--actual) + var(--jump-links-nav--nudge));

  // @TODO We can't strip a unit from a CSS variable
  // --pfe-jump-links-panel--offset: pfe-strip-unit(#{var(--pfe-jump-links-panel__section--spacer)});

>>>>>>> 0a549f8c
  --context: var(--pfe-jump-links--context);

  box-sizing: border-box;
  font-family: pfe-var(font-family);
  font-weight: pfe-var(font-weight--normal);
  font-weight: 400; // @TODO: remove once font-weight--normal is 400
  display: block;
  position: sticky;
  top: var(--pfe-jump-links-nav--offset, #{pfe-var(container-spacer)});
  padding-left: 0;
<<<<<<< HEAD
  background-color: pfe-local(BackgroundColor);
  z-index: pfe-zindex(subnavigation);
=======
  background-color: pfe-local(BackgroundColor, $fallback: transparent);
>>>>>>> 0a549f8c

  @media(min-width: pfe-breakpoint(lg)) {
    border: pfe-var(surface--border-width) pfe-var(surface--border-style) transparent;
    padding: pfe-local(Padding, $region: nav, $fallback: 0);
  }
}

@include pfe-contexts((light, dark));

:host([sticky="false"]) {
  position: relative;
}

.pfe-jump-links-nav__heading > h3 {
  @include pfe-typography(sm, $region: heading, $light-dom-heading: true);
  color: pfe-broadcasted(text);
  text-transform: uppercase;

  @media (max-width: pfe-breakpoint(lg, $max: true)) {
    visibility: hidden;
  }
  
  &:not(:empty) {
    padding-bottom: pfe-var(container-padding);
    border-bottom: pfe-var(surface--border-width) pfe-var(surface--border-style) pfe-var(surface--border);
  }

  :host([hide-label]) & {
    @extend %sr-only;
  }
}

nav {
  visibility: visible;
  margin: 0;
  list-style: none;
  padding: 0;
}

ul {
  padding: 0;

  // The solid line connecting the navigation list items
  border-left: pfe-var(surface--border-width) pfe-var(surface--border-style) pfe-var(ui-disabled);
}

li {
  // The accent mark on an item, transparent until active
  border-left: pfe-var(surface--border-width--heavy) pfe-var(surface--border-style) transparent;

  display: block;
  text-decoration: none;
  margin-left: calc(#{pfe-var(surface--border-width)} * -1);

  &[active] {
    border-left-color: pfe-local(BorderColor);
  }
}

a {
  position: relative;
  display: table;

  color: pfe-var(ui-disabled--text);
  font-size: pfe-local(FontSize);
  text-decoration: none;
  line-height: pfe-var(line-height);

  padding-top:    calc(#{pfe-local(vertical-spacer, $region: link)} * 2);
  padding-right:  calc(#{pfe-local(horizontal-spacer, $region: link)} * 2);
  padding-bottom: calc(#{pfe-local(vertical-spacer, $region: link)} * 2);
  padding-left:   calc(#{pfe-local(horizontal-spacer, $region: link)} * 2);

  .has-sub-section > & {
    padding-bottom: pfe-local(vertical-spacer, $region: link);
  }

  .sub-section > & {
    margin-left: calc(#{pfe-var(container-spacer)} * 0.75);
    font-size: calc(#{pfe-local(FontSize)} * 0.85);
    padding: pfe-local(vertical-spacer, $region: link) calc(#{pfe-local(horizontal-spacer, $region: link)} * 2);

<<<<<<< HEAD
    @media(min-width: pfe-breakpoint(lg)) {
      display: none;
=======
      @media(min-width: pfe-breakpoint(lg)) {
        display: none;
      }

      &:last-child {
        padding-bottom: pfe-local(horizontal-spacer, $region: link);
      }
>>>>>>> 0a549f8c
    }
    
    &:last-child {
      padding-bottom: pfe-local(horizontal-spacer, $region: link);
    }

    [aria-expanded="true"] & {
      display: table;
      height: auto;
    }
  }

  &:focus {
    outline: none;

    &::after {
      content: "";
      position: absolute;
      width: calc(100% - #{pfe-var(surface--border-width--heavy)});
      height: calc(100% - #{pfe-var(surface--border-width--heavy)});
      top: 0;
      left: 0;
      border-radius: pfe-var(surface--border-radius);
      border: pfe-var(ui--focus-outline-width) pfe-var(ui--focus-outline-style) pfe-broadcasted(link);
    }
  }

  &:hover,
  [active] & {
    color: pfe-broadcasted(text);
  }
}

// Nested lists
ul ul {
  display: flex;
  flex-direction: column;
  flex: 0;

  margin: 0;
  padding: 0;

  border-left: none !important;

  overflow-y: hidden;
  transition: flex 1s linear;
  
  li {
    border-left: none !important;
  }

<<<<<<< HEAD
  &[aria-expanded="true"] {
    flex: 1;
=======
    overflow-y: hidden;
    transition: flex 1s linear;

    li {
      border-left: none !important;
    }
>>>>>>> 0a549f8c
  }
}

//accordion padding override
:host {
  --pfe-accordion__panel-container--Padding: 0;
}

// 0 -> md breakpoint
@media (max-width: pfe-breakpoint(md, $max: true)) {
  //accordion padding override
  :host {
    --pfe-accordion__panel-container--Padding: 20px;
  }
}


// --------------------- //
// Accordion styles
pfe-accordion {
<<<<<<< HEAD
  z-index: pfe-zindex(subnavigation);
  // 0 -> LG breakpoint
  @media (max-width: pfe-breakpoint(lg, $max: true)) {
    border: pfe-var(surface--border-width) pfe-var(surface--border-style) pfe-var(ui-disabled);
=======


  pfe-accordion-header {
    // @TODO: When variables are available in accordion, remove theme changes from this file
    // hide accordion left border:
    --pfe-theme--color--surface--border: transparent;
    --pfe-theme--color--ui-base--on-dark: transparent;
    --pfe-theme--color--ui-base: transparent;

    position: sticky;
    top: 0;
>>>>>>> 0a549f8c
  }
}
  
pfe-accordion-header {
  // @TODO: When variables are available in accordion, remove theme changes from this file
  // hide accordion left border:
  --pfe-theme--color--surface--border: transparent;
  --pfe-theme--color--ui-base--on-dark: transparent;
  --pfe-theme--color--ui-base: transparent;

<<<<<<< HEAD
  position: sticky;
  top: 0;
=======
  pfe-accordion-panel {
    // hide accordion left border:
    border-left-color: transparent;
    border-right: none;
  }
>>>>>>> 0a549f8c

  // 0 -> LG breakpoint
  @media (max-width: pfe-breakpoint(lg, $max: true)) {
    background-color: pfe-var(surface--lightest);
    --context: #{pfe-var(surface--lightest--context)};
  }
  // LG breakpoint+
  @media(min-width: pfe-breakpoint(lg)) {
    visibility: collapse !important;
    display: none;
  }
}

pfe-accordion-panel {
  // hide accordion left border:
  border-left-color: transparent;

  // LG breakpoint+
  @media(min-width: pfe-breakpoint(lg)) {
    visibility: collapse;
    display: none;
    opacity: 1;
    display: block;
    
    > pfe-jump-links-nav {
      width: 100%;
      display: block;
<<<<<<< HEAD
      visibility: visible;
=======

      > pfe-jump-links-nav {
        width: 100%;
        display: block;
        visibility: visible;
      }
>>>>>>> 0a549f8c
    }
  }
}
// --------------------- //

@each $color in (lightest, darkest) {
  :host([color="#{$color}"]) {
    background-color: pfe-local(BackgroundColor, $fallback: pfe-var(surface--#{$color}));
    --context: #{pfe-var(surface--#{$color}--context)};

<<<<<<< HEAD
    @if $color == darkest {
      border: pfe-var(surface--border-width) pfe-var(surface--border-style) pfe-var(ui-disabled--text);
    }
=======
// Return the local variable to jump-links
$LOCAL: $temp;

:host([color="darkest"]) {
  --pfe-jump-links--context: #{pfe-var(surface--darkest--context)};

  pfe-accordion-header,
  pfe-accordion-panel,
  button[aria-expanded="true"] {
    --pfe-jump-links--BackgroundColor: #{pfe-var(surface--darkest)};
    --pfe-jump-links--context: #{pfe-var(surface--darkest--context)};
  }

  .pfe-jump-links-nav__heading > h3,
  ::slotted([slot="pfe-jump-links-nav--heading"]) {
    color: pfe-var(text--on-dark);
  }

  ul {
    border-left: pfe-var(surface--border-width) pfe-var(surface--border-style) pfe-var(text--muted);
>>>>>>> 0a549f8c

    pfe-accordion {
      --pfe-accordion--BackgroundColor: #{pfe-var(surface--#{$color})};
      --context: #{pfe-var(surface--#{$color}--context)};
    }

    @if $color == darkest {
      ul {
        border-left: pfe-var(surface--border-width) pfe-var(surface--border-style) pfe-broadcasted(text--muted);

        li[active] {
          border-left: pfe-var(ui--border-width--active) pfe-var(surface--border-style) pfe-broadcasted(link);
        }

        a:focus::after {
          border-color: pfe-var(link--on-dark);   // @TODO: What this is used for?
        }
      }
    }
  }
}

:host([horizontal]) {
  padding: 0;
  top: var(--pfe-jump-links-panel--offset, 0);
  width: 100%;
  z-index: pfe-zindex(navigation);

  nav {
    // min-height: calc(#{pfe-var(container-spacer)} * 5.5);
    display: flex;
    flex-flow: row wrap;
    justify-content: center;
    align-items: center;

    position: relative;

    padding-left: calc(#{pfe-var(container-spacer)} * 2);
    padding-right: calc(#{pfe-var(container-spacer)} * 2);

    @media(min-width: pfe-breakpoint(lg)) {
      padding-left: calc(#{pfe-var(container-spacer)} * 4);
      padding-right: calc(#{pfe-var(container-spacer)} * 4);
    }

    .pfe-jump-links-nav__heading > h3 {
      flex-basis: 100%;
      text-align: center;
    }

    ::slotted([slot="logo"]) {
      max-height: calc(#{pfe-var(container-spacer)} * 3.5);
    }

    ::slotted([slot="logo"]),
    ::slotted([slot="cta"]) {
      max-width: calc(#{pfe-var(container-spacer)} * 7);
      @media(min-width: pfe-breakpoint(lg)) {
        max-width: calc(#{pfe-var(container-spacer)} * 14);
      }
    }
  }

  #container {
    flex: 1;
    display: flex;
    justify-items: center;
    flex-direction: column;
  }

  ul {
    border: none;
    text-align: center;

    flex: 1;
    display: flex;

    padding: 0;
    width: auto;
    margin: 0 auto;

    li {
      padding: 0 calc(#{pfe-var(container-spacer)} * 1.5);

      display: flex;
      // height: calc(#{pfe-var(container-spacer)} * 5);
      align-items: center;

      border-top: pfe-var(surface--border-width--heavy) pfe-var(surface--border-style) transparent;
      border-bottom: pfe-var(surface--border-width--heavy) pfe-var(surface--border-style) transparent;
      border-left: none;
      border-right: none;

      &[active] {
        border-top: pfe-var(surface--border-width--heavy) pfe-var(surface--border-style) pfe-var(ui-accent);
      }
    }

    a {
      text-decoration: none;
      color: pfe-var(ui-disabled--text);

      padding-top:    pfe-local(vertical-spacer, $region: link, $fallback: pfe-var(container-spacer));
      padding-right:  pfe-local(horizontal-spacer, $region: link, $fallback: pfe-var(container-spacer));
      padding-bottom: pfe-local(vertical-spacer, $region: link, $fallback: pfe-var(container-spacer));
      padding-left:   pfe-local(horizontal-spacer, $region: link, $fallback: pfe-var(container-spacer));

      [active] &,
      &:hover {
        color: pfe-broadcasted(text);
      }
    }
  }

  @media (max-width: pfe-breakpoint(lg, $max: true)) {
    nav {
      min-height: calc(#{pfe-var(container-spacer)} * 5.5);
      background-color: pfe-var(surface--lighter);
      --context: #{pfe-var(surface--lighter--context)};
    }

    .pfe-jump-links-nav {
      display: none;
    }
  }
}

:host([hidden]) {
  display: none;
}<|MERGE_RESOLUTION|>--- conflicted
+++ resolved
@@ -23,14 +23,6 @@
 );
 
 :host {
-<<<<<<< HEAD
-=======
-  --pfe-jump-links-panel__section--spacer: calc(var(--pfe-jump-links-nav--Height--actual) + var(--pfe-navigation--Height--actual) + var(--jump-links-nav--nudge));
-
-  // @TODO We can't strip a unit from a CSS variable
-  // --pfe-jump-links-panel--offset: pfe-strip-unit(#{var(--pfe-jump-links-panel__section--spacer)});
-
->>>>>>> 0a549f8c
   --context: var(--pfe-jump-links--context);
 
   box-sizing: border-box;
@@ -41,12 +33,8 @@
   position: sticky;
   top: var(--pfe-jump-links-nav--offset, #{pfe-var(container-spacer)});
   padding-left: 0;
-<<<<<<< HEAD
-  background-color: pfe-local(BackgroundColor);
+  background-color: pfe-local(BackgroundColor, $fallback: transparent);
   z-index: pfe-zindex(subnavigation);
-=======
-  background-color: pfe-local(BackgroundColor, $fallback: transparent);
->>>>>>> 0a549f8c
 
   @media(min-width: pfe-breakpoint(lg)) {
     border: pfe-var(surface--border-width) pfe-var(surface--border-style) transparent;
@@ -129,18 +117,8 @@
     font-size: calc(#{pfe-local(FontSize)} * 0.85);
     padding: pfe-local(vertical-spacer, $region: link) calc(#{pfe-local(horizontal-spacer, $region: link)} * 2);
 
-<<<<<<< HEAD
     @media(min-width: pfe-breakpoint(lg)) {
       display: none;
-=======
-      @media(min-width: pfe-breakpoint(lg)) {
-        display: none;
-      }
-
-      &:last-child {
-        padding-bottom: pfe-local(horizontal-spacer, $region: link);
-      }
->>>>>>> 0a549f8c
     }
     
     &:last-child {
@@ -192,17 +170,8 @@
     border-left: none !important;
   }
 
-<<<<<<< HEAD
   &[aria-expanded="true"] {
     flex: 1;
-=======
-    overflow-y: hidden;
-    transition: flex 1s linear;
-
-    li {
-      border-left: none !important;
-    }
->>>>>>> 0a549f8c
   }
 }
 
@@ -223,24 +192,10 @@
 // --------------------- //
 // Accordion styles
 pfe-accordion {
-<<<<<<< HEAD
   z-index: pfe-zindex(subnavigation);
   // 0 -> LG breakpoint
   @media (max-width: pfe-breakpoint(lg, $max: true)) {
     border: pfe-var(surface--border-width) pfe-var(surface--border-style) pfe-var(ui-disabled);
-=======
-
-
-  pfe-accordion-header {
-    // @TODO: When variables are available in accordion, remove theme changes from this file
-    // hide accordion left border:
-    --pfe-theme--color--surface--border: transparent;
-    --pfe-theme--color--ui-base--on-dark: transparent;
-    --pfe-theme--color--ui-base: transparent;
-
-    position: sticky;
-    top: 0;
->>>>>>> 0a549f8c
   }
 }
   
@@ -251,16 +206,8 @@
   --pfe-theme--color--ui-base--on-dark: transparent;
   --pfe-theme--color--ui-base: transparent;
 
-<<<<<<< HEAD
   position: sticky;
   top: 0;
-=======
-  pfe-accordion-panel {
-    // hide accordion left border:
-    border-left-color: transparent;
-    border-right: none;
-  }
->>>>>>> 0a549f8c
 
   // 0 -> LG breakpoint
   @media (max-width: pfe-breakpoint(lg, $max: true)) {
@@ -277,6 +224,7 @@
 pfe-accordion-panel {
   // hide accordion left border:
   border-left-color: transparent;
+  border-right: none;
 
   // LG breakpoint+
   @media(min-width: pfe-breakpoint(lg)) {
@@ -288,16 +236,7 @@
     > pfe-jump-links-nav {
       width: 100%;
       display: block;
-<<<<<<< HEAD
       visibility: visible;
-=======
-
-      > pfe-jump-links-nav {
-        width: 100%;
-        display: block;
-        visibility: visible;
-      }
->>>>>>> 0a549f8c
     }
   }
 }
@@ -308,53 +247,51 @@
     background-color: pfe-local(BackgroundColor, $fallback: pfe-var(surface--#{$color}));
     --context: #{pfe-var(surface--#{$color}--context)};
 
-<<<<<<< HEAD
     @if $color == darkest {
       border: pfe-var(surface--border-width) pfe-var(surface--border-style) pfe-var(ui-disabled--text);
     }
-=======
+  }
+}
+
 // Return the local variable to jump-links
-$LOCAL: $temp;
-
-:host([color="darkest"]) {
-  --pfe-jump-links--context: #{pfe-var(surface--darkest--context)};
-
-  pfe-accordion-header,
-  pfe-accordion-panel,
-  button[aria-expanded="true"] {
-    --pfe-jump-links--BackgroundColor: #{pfe-var(surface--darkest)};
-    --pfe-jump-links--context: #{pfe-var(surface--darkest--context)};
-  }
-
-  .pfe-jump-links-nav__heading > h3,
-  ::slotted([slot="pfe-jump-links-nav--heading"]) {
-    color: pfe-var(text--on-dark);
-  }
-
-  ul {
-    border-left: pfe-var(surface--border-width) pfe-var(surface--border-style) pfe-var(text--muted);
->>>>>>> 0a549f8c
-
-    pfe-accordion {
-      --pfe-accordion--BackgroundColor: #{pfe-var(surface--#{$color})};
-      --context: #{pfe-var(surface--#{$color}--context)};
-    }
-
-    @if $color == darkest {
-      ul {
-        border-left: pfe-var(surface--border-width) pfe-var(surface--border-style) pfe-broadcasted(text--muted);
-
-        li[active] {
-          border-left: pfe-var(ui--border-width--active) pfe-var(surface--border-style) pfe-broadcasted(link);
-        }
-
-        a:focus::after {
-          border-color: pfe-var(link--on-dark);   // @TODO: What this is used for?
-        }
-      }
-    }
-  }
-}
+// $LOCAL: $temp;
+
+// :host([color="darkest"]) {
+//   pfe-accordion-header,
+//   pfe-accordion-panel,
+//   button[aria-expanded="true"] {
+//     --pfe-jump-links--BackgroundColor: #{pfe-var(surface--darkest)};
+//     --pfe-jump-links--context: #{pfe-var(surface--darkest--context)};
+//   }
+
+//   .pfe-jump-links-nav__heading > h3,
+//   ::slotted([slot="pfe-jump-links-nav--heading"]) {
+//     color: pfe-var(text--on-dark);
+//   }
+
+//   ul {
+//     border-left: pfe-var(surface--border-width) pfe-var(surface--border-style) pfe-var(text--muted);
+
+//     pfe-accordion {
+//       --pfe-accordion--BackgroundColor: #{pfe-var(surface--#{$color})};
+//       --context: #{pfe-var(surface--#{$color}--context)};
+//     }
+
+//     @if $color == darkest {
+//       ul {
+//         border-left: pfe-var(surface--border-width) pfe-var(surface--border-style) pfe-broadcasted(text--muted);
+
+//         li[active] {
+//           border-left: pfe-var(ui--border-width--active) pfe-var(surface--border-style) pfe-broadcasted(link);
+//         }
+
+//         a:focus::after {
+//           border-color: pfe-var(link--on-dark);   // @TODO: What this is used for?
+//         }
+//       }
+//     }
+//   }
+// }
 
 :host([horizontal]) {
   padding: 0;
