--- conflicted
+++ resolved
@@ -192,23 +192,10 @@
 // --------------------- //
 // Accordion styles
 pfe-accordion {
-<<<<<<< HEAD
   z-index: pfe-zindex(subnavigation);
   // 0 -> LG breakpoint
   @media (max-width: pfe-breakpoint(lg, $max: true)) {
     border: pfe-var(surface--border-width) pfe-var(surface--border-style) pfe-var(ui-disabled);
-=======
-
-  pfe-accordion-header {
-    // @TODO: When variables are available in accordion, remove theme changes from this file
-    // hide accordion left border:
-    --pfe-theme--color--surface--border: transparent;
-    --pfe-theme--color--ui-base--on-dark: transparent;
-    --pfe-theme--color--ui-base: transparent;
-
-    position: sticky;
-    top: 0;
->>>>>>> 5cba1f41
   }
 }
   
@@ -260,57 +247,8 @@
     background-color: pfe-local(BackgroundColor, $fallback: pfe-var(surface--#{$color}));
     --context: #{pfe-var(surface--#{$color}--context)};
 
-<<<<<<< HEAD
     @if $color == darkest {
-      border: pfe-var(surface--border-width) pfe-var(surface--border-style) pfe-var(ui-disabled--text);
-=======
-// Return the local variable to jump-links
-$LOCAL: $temp;
-
-@each $color in ("darkest", "accent") {
-  $context: #{pfe-fetch(surface--#{$color}--context)};
-  :host([color="#{$color}"]) {
-    button[aria-expanded="true"] {
-      --pfe-jump-links--context: #{pfe-var(surface--#{$color}--context)};
-      background-color: pfe-local(BackgroundColor, $fallback: pfe-var(surface--#{$color}));
-    }
-
-    // pfe-accordion-header,
-    // pfe-accordion-panel,
-    // button[aria-expanded="true"] {
-      // --pfe-jump-links--BackgroundColor: #{pfe-var(surface--#{$color})};
-      // --pfe-jump-links--context: #{pfe-var(surface--#{$color}--context)};
-    // }
-
-    .pfe-jump-links-nav__heading > h3,
-    ::slotted([slot="pfe-jump-links-nav--heading"]) {
-      color: pfe-var(text--on-#{$context});
-    }
-
-    ul {
-      border-left-color: pfe-var(text--muted);
-
-      li[active] {
-        border-left-width: pfe-var(ui--border-width--active);
-        border-left-color: pfe-var(link--on-#{$context});
-      }
-
-      a {
-        color: pfe-var(text--muted--on-#{$context});
-        &:hover {
-          color: pfe-var(text--on-#{$context});
-        }
-
-        &[active] {
-          color: pfe-var(text--on-#{$context});
-        }
-
-        &:focus::after {
-          border-color: pfe-var(link--on-#{$context});   // @TODO: What this is used for?
-        }
-      }
->>>>>>> 5cba1f41
-    }
+      border: pfe-var(surface--border-width) pfe-var(surface--border-style) pfe-var(ui-disabled--text);    }
   }
 }
 
