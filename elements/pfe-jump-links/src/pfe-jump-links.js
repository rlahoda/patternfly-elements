import PFElement from "../../pfelement/dist/pfelement.js";

const pfeJumpLinksNavObserverConfig = {
  childList: true,
  subtree: true,
  characterData: true,
  attributes: true
};

const pfeJumpLinksPanelObserverConfig = {
  childList: true,
  subtree: true,
  characterData: true,
  attributes: true
};

class PfeJumpLinks extends PFElement {
  static get tag() {
    return "pfe-jump-links";
  }

  get schemaUrl() {
    return "pfe-jump-links.json";
  }

  get templateUrl() {
    return "pfe-jump-links.html";
  }

  get styleUrl() {
    return "pfe-jump-links.scss";
  }

  static get PfeType() {
    return PFElement.PfeTypes.Content;
  }

  constructor() {
    super(PfeJumpLinks, { type: PfeJumpLinks.PfeType });
  }
}

class PfeJumpLinksNav extends PFElement {
  static get tag() {
    return "pfe-jump-links-nav";
  }

  get schemaUrl() {
    return "pfe-jump-links-nav.json";
  }

  get templateUrl() {
    return "pfe-jump-links-nav.html";
  }

  get styleUrl() {
    return "pfe-jump-links-nav.scss";
  }

  static get PfeType() {
    return PFElement.PfeTypes.Content;
  }

  static get properties() {
    return {
      autobuild: {
        title: "Autobuild",
        type: Boolean
      },
      horizontal: {
        title: "Horizontal",
        type: Boolean
      },
      srText: {
        title: "Screen reader text",
        type: String,
        default: "Jump to section"
      },
      color: {
        title: "Color",
        type: String
      },
      // @TODO: Deprecated in 1.0
      oldColor: {
        alias: "color",
        attr: "pfe-color"
      }
    };
  }

  constructor() {
    super(PfeJumpLinksNav, { type: PfeJumpLinksNav.PfeType });
    this._buildNav = this._buildNav.bind(this);
    this._mutationCallback = this._mutationCallback.bind(this);
    this._menuContainer = this.shadowRoot.querySelector("#container");
    this._observer = new MutationObserver(this._mutationCallback);
    this._reportHeight = this._reportHeight.bind(this);
    this.closeAccordion = this.closeAccordion.bind(this);
    this._closeAccordion = this._closeAccordion.bind(this);

    window.addEventListener("resize", () => {});
  }

  connectedCallback() {
    super.connectedCallback();
    this.panel = document.querySelector(`[scrolltarget=${this.id}]`);

    //Check that the light DOM is there
    if (this.autobuild) {
      this._buildNav();
    } else {
      //Check that the light DOM is valid
      if (this._isValidLightDom()) {
        const menu = this.querySelector("ul") || this.shadowRoot.querySelector("ul");
        menu.classList.add("pfe-jump-links-nav");
        console.log("Edge are you here2?");
        this._menuContainer.innerHTML = menu.outerHTML;

        let div = document.createElement("div");

        div.innerHTML = `<h2 class="sr-only" hidden>${this.srText}</h2>`;

        if (this.srText) {
          this.shadowRoot.querySelector("nav").prepend(div);
        }

        let html = "";
        if (this.querySelector("[slot='pfe-jump-links-nav--heading']")) {
          html = this.querySelector("[slot='pfe-jump-links-nav--heading']").cloneNode(true);
        }
        if (!this.horizontal && html !== "") {
          this.shadowRoot.querySelector("pfe-accordion-header").appendChild(html);
        } else {
          const heading = document.createElement("h3");
          heading.id = "pfe-jump-links-nav--heading";

          this.shadowRoot.querySelector("pfe-accordion-header").appendChild(heading);
          this.shadowRoot.querySelector("#pfe-jump-links-nav--heading").innerHTML = "Jump to section";
        }
      }
    }
    this._reportHeight();

    this._observer.observe(this, pfeJumpLinksNavObserverConfig);

    this.panel = document.querySelector(`[scrolltarget="${this.id}"]`);

    this.panel.addEventListener(PfeJumpLinksPanel.events.change, this._buildNav);

    this.accordion = this.shadowRoot.querySelector("pfe-accordion");
    this.links = this.shadowRoot.querySelectorAll("a");
    [...this.links].forEach(link => {
      link.addEventListener("click", this.closeAccordion);
    });
  }

  disconnectedCallback() {
    super.disconnectedCallback();

    this._observer.disconnect();
    this.panel.removeEventListener(PfeJumpLinksPanel.events.change, this._buildNav);
    this.removeEventListener("click");
    [...this.links].forEach(link => {
      link.removeEventListener("click", this.closeAccordion);
    });
  }

  closeAccordion() {
    // @TODO
    // Create JSON tokens for media query breakpoints
    if (window.matchMedia("(min-width: 992px)").matches) {
      return;
    }
    setTimeout(this._closeAccordion, 750);
  }

  _closeAccordion() {
    this.shadowRoot.querySelector("pfe-accordion").collapseAll();
  }

  _rebuildNav() {
    this._buildNav();
  }

  _buildNav() {
    const buildLinkList = () => {
      let linkList = ``;
      if (!this.panel) {
        this.panel = document.querySelector(`[scrolltarget="${this.id}"]`);
      }
      let panelSections = this.panel.querySelectorAll(".pfe-jump-links-panel__section");

      for (let i = 0; i < panelSections.length; i++) {
        let arr = [...panelSections];
        if (arr[i].classList.contains("has-sub-section")) {
          let linkListItem = `
          <li class="pfe-jump-links-nav__item">
            <a
              class="pfe-jump-links-nav__link has-sub-section"
              href="#${arr[i].id}"
              data-target="${arr[i].id}">
                ${arr[i].innerHTML}
            </a>
            <ul class="sub-nav">
        `;
          linkList += linkListItem;
        } else if (arr[i].classList.contains("sub-section")) {
          let linkSubItem = `
        <li class="pfe-jump-links-nav__item">
            <a
              class="pfe-jump-links-nav__link sub-section"
              href="#${arr[i].id}"
              data-target="${arr[i].id}">
                ${arr[i].innerHTML}
            </a>
        </li>`;
          if (!arr[i + 1].classList.contains("sub-section")) {
            linkSubItem += `</ul></li>`;
          }
          linkList += linkSubItem;
        } else {
          let linkListItem = `
          <li class="pfe-jump-links-nav__item">
            <a
              class="pfe-jump-links-nav__link"
              href="#${arr[i].id}"
              data-target="${arr[i].id}">
                ${arr[i].innerHTML}
            </a>
          </li>
        `;
          linkList += linkListItem;
        }
      }
      return linkList;
    };

    let html = `
      <ul class="pfe-jump-links-nav">
        ${buildLinkList()}
      </ul>
    `;
    this.shadowRoot.querySelector("#container").innerHTML = html;
    let heading = document.createElement("h3");
    heading.innerHTML = "Jump to section";
    this.shadowRoot.querySelector("pfe-accordion-header").appendChild(heading);
  }

  _mutationCallback() {
    if (window.ShadyCSS) {
      this._observer.disconnect();
    }

<<<<<<< HEAD
    if (!this.hasAttribute("autobuild") || !this.hasAttribute("pfe-c-autobuild")) {
      const menu = this.querySelector("ul") || this.shadowRoot.querySelector("ul");
      console.log("Edge are you here1?");
      console.log(this._menuContainer);
      console.log(menu);
=======
    if (!this.autobuild) {
      const menu = this.querySelector("ul");
>>>>>>> 4608cba2
      this._menuContainer.innerHTML = menu.outerHTML;

      this.links = this.shadowRoot.querySelectorAll("a");
      [...this.links].forEach(link => {
        link.addEventListener("click", this.closeAccordion);
      });
    } else if (this.autobuild) {
      this._buildNav();
    }

    if (window.ShadyCSS) {
      this._observer.observe(this, pfeJumpLinksNavObserverConfig);
    }
  }

  _isValidLightDom() {
    if (!this.hasLightDOM()) {
      this.warn(`You must have a <ul> tag in the light DOM`);
      return false;
    }
    if ((this.hasSlot("logo") || this.hasSlot("link")) && !this.horizontal) {
      this.warn(`logo and link slots NOT supported in vertical jump links`);
    }
    if (this.children[1].tagName !== "UL") {
      if (!this.horizontal) {
        this.warn(`The top-level list of links MUST be a <ul>`);
      }

      return false;
    }
    // IE11 lightweight polyfill
    Number.isInteger =
      Number.isInteger ||
      function(value) {
        return typeof value === "number" && isFinite(value) && Math.floor(value) === value;
      };
    if (Number.isInteger(Number(this.customVar))) {
      this.warn(
        "Using an integer with a unit is not supported for custom property --pfe-jump-links-panel--offset. The component strips the unit using parseInt(). For example so 1rem would become 1 and behave as if you had entered 1px. Values with a pixel unit will behave correctly."
      );
    }
    return true;
  }

  _reportHeight() {
    const cssVarName = `--${this.tag}--Height--actual`;
    const styles = window.getComputedStyle(this);

    let height = styles.getPropertyValue("height");
    if (window.matchMedia("(min-width: 992px)").matches) {
      height = "0px";
    }
    this.panel.style.setProperty(cssVarName, height);
  }
}

class PfeJumpLinksPanel extends PFElement {
  static get tag() {
    return "pfe-jump-links-panel";
  }

  get schemaUrl() {
    return "pfe-jump-links-panel.json";
  }

  get templateUrl() {
    return "pfe-jump-links-panel.html";
  }

  get styleUrl() {
    return "pfe-jump-links-panel.scss";
  }

  static get events() {
    return {
      change: `${this.tag}:change`,
      activeNavItem: `${this.tag}:active-navItem`
    };
  }

  get offsetValue() {
    return this.sectionMargin || parseInt(this.customVar, 10);
  }

  static get PfeType() {
    return PFElement.PfeTypes.Content;
  }

  static get properties() {
    return {
      offset: {
        title: "Offset",
        type: Number,
        observer: "_offsetChanged"
      },
      scrolltarget: {
        title: "Scroll target",
        type: String
      }
    };
  }

  constructor() {
    super(PfeJumpLinksPanel, { type: PfeJumpLinksPanel.PfeType });
    this._init = this._init.bind(this);
    this._slot = this.shadowRoot.querySelector("slot");
    this._slot.addEventListener("slotchange", this._init);
    this._scrollCallback = this._scrollCallback.bind(this);
    this._mutationCallback = this._mutationCallback.bind(this);
    this._handleResize = this._handleResize.bind(this);
    this._makeSpacers = this._makeSpacers.bind(this);
    this._observer = new MutationObserver(this._mutationCallback);
    this.currentActive = null;
    this._isValidMarkup = this._isValidMarkup.bind(this);
    window.addEventListener("resize", this._handleResize);
  }

  connectedCallback() {
    super.connectedCallback();
    this._makeSpacers();
    this._isValidMarkup();
    this.nav = this._getNav();
    this._init();
    this.sectionMargin = this.offset;
    this.customVar = this.cssVariable("--pfe-jump-links-panel--offset") || 200;
    if (this.nav && this.nav.autobuild) {
      this.nav._rebuildNav();
    }

    this._observer.observe(this, pfeJumpLinksPanelObserverConfig);
  }

  disconnectedCallback() {
    super.disconnectedCallback();

    this._observer.disconnect();
    window.removeEventListener("scroll");
    this._slot.removeEventListener("slotchange", this._init);
    window.removeEventListener("resize", this._handleResize);
  }

  _offsetChanged(oldVal, newVal) {
    this.sectionMargin = newVal;
  }

  _isValidMarkup() {
    if (this.childElementCount === 1) {
      this.warn(
        "pfe-jump-links-panel must contain more than one child element. Having a top-level 'wrapper' will prevent appropriate styles from being applied."
      );
    }
  }

  _makeSpacers() {
    let sections = this.querySelectorAll(".pfe-jump-links-panel__section");
    if (!sections) {
      return;
    }
    sections.forEach(section => {
      let parentDiv = section.parentNode;
      let html = document.createElement("div");
      parentDiv.insertBefore(html, section);
      let spacer = section.previousElementSibling;
      spacer.classList.add("pfe-jump-links__section--spacer");
      spacer.id = section.id;
      section.removeAttribute("id");
    });
  }

  _init() {
    window.addEventListener("scroll", this._scrollCallback);
    // this.scrollTarget = this.scrolltarget;
    this.JumpLinksNav = document.querySelector(`#${this.scrolltarget}`);
    this.sections = this.querySelectorAll(".pfe-jump-links-panel__section");
    this.menu_links;
    if (this.JumpLinksNav) {
      this.menu_links = this.JumpLinksNav.shadowRoot.querySelectorAll("a");
    }
  }

  _handleResize() {
    this.nav._reportHeight();
    this.sectionMargin = this.offset;
    this.customVar = this.cssVariable(`${this.tag}--offset`) || 200;
  }

  _getNav() {
    return document.querySelector(`pfe-jump-links-nav#${this.scrolltarget}`);
  }

  _makeActive(link) {
    if (this.menu_links[link]) {
      // Check if this is a subnav or has subsections
      if (this.menu_links[link].classList.contains("sub-section")) {
        this.menu_links[link].setAttribute("active", "");
        this.menu_links[link].parentNode.parentNode.parentNode.setAttribute("active", "");
        this.menu_links[link].parentNode.parentNode.parentNode.classList.add("expand");
      } else if (this.menu_links[link].classList.contains("has-sub-section")) {
        this.menu_links[link].setAttribute("active", "");
        this.menu_links[link].parentNode.setAttribute("active", "");
        this.menu_links[link].parentNode.classList.add("expand");
      } else {
        this.menu_links[link].setAttribute("active", "");
        this.menu_links[link].parentNode.setAttribute("active", "");
      }

      let activeLink = this.JumpLinksNav.querySelector("[active]");
      this.emitEvent(PfeJumpLinksPanel.events.activeNavItem, {
        detail: {
          activeNavItem: activeLink
        }
      });
    }
  }

  _removeActive(link) {
    if (this.menu_links[link]) {
      if (this.menu_links[link].classList.contains("sub-section")) {
        this.menu_links[link].parentNode.parentNode.parentNode.classList.remove("expand");
      }
      this.menu_links[link].removeAttribute("active");
      this.menu_links[link].parentNode.removeAttribute("active");
    }
  }

  _removeAllActive() {
    if (!Object.keys) {
      Object.keys = function(obj) {
        if (obj !== Object(obj)) throw new TypeError("Object.keys called on a non-object");
        var k = [],
          p;
        for (p in obj) if (Object.prototype.hasOwnProperty.call(obj, p)) k.push(p);
        return k;
      };
      Object.keys.forEach = Array.forEach;
    }
    [...Array(this.sections.length).keys()].forEach(link => {
      this._removeActive(link);
    });
  }

  _mutationCallback() {
    if (window.ShadyCSS) {
      this._observer.disconnect();
    }

    //If we didn't get nav in the constructor, grab it now
    if (!this.nav) {
      this.nav = document.querySelector(`pfe-jump-links-nav#${this.scrolltarget}`);
    }
    //If we want the nav to be built automatically, re-init panel and rebuild nav
    if (this.autobuild) {
      this._init();
      this.emitEvent(PfeJumpLinksPanel.events.change);
      this.nav._rebuildNav();
    }

    if (window.ShadyCSS) {
      this._observer.observe(this, pfeJumpLinksPanelObserverConfig);
    }
  }

  _scrollCallback() {
    let sections;
    // let menu_links;
    //Check sections to make sure we have them (if not, get them)
    if (!this.sections || typeof this.sections === "undefined") {
      this.sections = this.querySelectorAll(".pfe-jump-links-panel__section");
    } else {
      sections = this.sections;
    }
    //Check list of links to make sure we have them (if not, get them)
    if (!this.menu_links) {
      console.log("Hi, Edge!");
      console.log(this.nav);
      this.menu_links = this.JumpLinksNav.shadowRoot.querySelectorAll("a");
    }

    // Make an array from the node list
    const sectionArr = [...sections];
    // Get all the sections that match this point in the scroll
    const matches = sectionArr.filter(section => window.scrollY >= section.offsetTop - this.offsetValue).reverse();

    //Identify the last one queried as the current section
    const current = sectionArr.indexOf(matches[0]);

    // If that section isn't already active,
    // remove active from the other links and make it active
    if (current !== this.currentActive) {
      this._observer.disconnect();
      this._removeAllActive();
      this.currentActive = current;
      this._makeActive(current);
      this._observer.observe(this, pfeJumpLinksNavObserverConfig);
    }
  }
}

PFElement.create(PfeJumpLinks);
PFElement.create(PfeJumpLinksNav);
PFElement.create(PfeJumpLinksPanel);

export default PfeJumpLinks;<|MERGE_RESOLUTION|>--- conflicted
+++ resolved
@@ -251,16 +251,9 @@
       this._observer.disconnect();
     }
 
-<<<<<<< HEAD
     if (!this.hasAttribute("autobuild") || !this.hasAttribute("pfe-c-autobuild")) {
       const menu = this.querySelector("ul") || this.shadowRoot.querySelector("ul");
-      console.log("Edge are you here1?");
-      console.log(this._menuContainer);
-      console.log(menu);
-=======
-    if (!this.autobuild) {
       const menu = this.querySelector("ul");
->>>>>>> 4608cba2
       this._menuContainer.innerHTML = menu.outerHTML;
 
       this.links = this.shadowRoot.querySelectorAll("a");
