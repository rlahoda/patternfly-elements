${this.horizontal ? `

<nav>
  <slot class="pfe-jump-links-nav__heading" name="pfe-jump-links-nav--heading">
    <h3>${this.srText ? this.srText : "Jump to section"}</h3>
  </slot>
  <slot class="pfe-jump-links-nav__logo" name="pfe-jump-links-nav--logo"></slot>
  <div id="container"></div>
  <slot class="pfe-jump-links-nav__cta" name="pfe-jump-links-nav--cta"></slot>
</nav>
` : `

<pfe-accordion>
  <pfe-accordion-header>
    <h3>${this.srText ? this.srText : "Jump to section"}</h3>
  </pfe-accordion-header>
<<<<<<< HEAD
  </pfe-accordion-header>
=======
>>>>>>> dfbb9711
  <pfe-accordion-panel>
    <nav>
      <slot class="pfe-jump-links-nav__heading" name="pfe-jump-links-nav--heading">
        <h3>${this.srText ? this.srText : "Jump to section"}</h3>
      </slot>
      <slot class="pfe-jump-links-nav__logo" name="pfe-jump-links-nav--logo"></slot>
      <div id="container"></div>
      <slot class="pfe-jump-links-nav__cta" name="pfe-jump-links-nav--cta"></slot>
    </nav>
  </pfe-accordion-panel>
</pfe-accordion>`}<|MERGE_RESOLUTION|>--- conflicted
+++ resolved
@@ -14,10 +14,6 @@
   <pfe-accordion-header>
     <h3>${this.srText ? this.srText : "Jump to section"}</h3>
   </pfe-accordion-header>
-<<<<<<< HEAD
-  </pfe-accordion-header>
-=======
->>>>>>> dfbb9711
   <pfe-accordion-panel>
     <nav>
       <slot class="pfe-jump-links-nav__heading" name="pfe-jump-links-nav--heading">
