--- conflicted
+++ resolved
@@ -1,22 +1,12 @@
 const element = require("../package.json").pfelement.elementName;
 
 describe(element, () => {
-<<<<<<< HEAD
   before(() => {
     browser.url(`/elements/${element}/test/e2e`);
     browser.pause(4000);
 
     $("#section4").scrollIntoView();
   });
-=======
-  // before(() => {
-  //   browser.url(`/elements/${element}/demo/test_page.html`);
-
-  //   $("#section1").scrollIntoView();
-
-  //   browser.pause(1000);
-  // });
->>>>>>> ba58e550
 
   // @TODO: Need a way to take full page shots of this component
   // it("should take a screenshot", () => {
