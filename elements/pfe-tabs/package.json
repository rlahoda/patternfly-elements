--- conflicted
+++ resolved
@@ -4,11 +4,7 @@
     "className": "PfeTabs",
     "elementName": "pfe-tabs"
   },
-<<<<<<< HEAD
-  "version": "1.0.0-prerelease.8",
-=======
   "version": "1.0.0-prerelease.11",
->>>>>>> 5607ffb3
   "publishConfig": {
     "access": "public"
   },
@@ -40,13 +36,8 @@
   ],
   "license": "MIT",
   "dependencies": {
-<<<<<<< HEAD
-    "@patternfly/pfe-sass": "^1.0.0-prerelease.8",
-    "@patternfly/pfelement": "^1.0.0-prerelease.8"
-=======
     "@patternfly/pfe-sass": "^1.0.0-prerelease.11",
     "@patternfly/pfelement": "^1.0.0-prerelease.11"
->>>>>>> 5607ffb3
   },
   "generator-pfelement-version": "0.5.4",
   "gitHead": "dfa74e0495c556ebdd1edb61c6d406621d1b6421"
