--- conflicted
+++ resolved
@@ -39,31 +39,14 @@
 
 :host([vertical]) .tabs {
   flex-direction: column;
-<<<<<<< HEAD
   width: 22.22%;
-=======
-  width:  25%;
->>>>>>> 8a24b892
   border: 0;
   border-right: #{pfe-var(ui--border-width)} #{pfe-var(ui--border-style)} #{pfe-local(BorderColor)};
 }
 
-<<<<<<< HEAD
 :host([vertical][pfe-variant="earth"]) .tabs {
   padding-left: 0;
   padding-top: #{pfe-var(container-padding)};
-=======
-:host([vertical]) .tabs ::slotted(pfe-tab) {
-  margin: 0 -1px 0 0;
-  border: #{pfe-var(ui--border-width)} #{pfe-var(ui--border-style)} transparent;
-  border-right: 0;
-  position: relative;
-}
-
-:host([vertical]) .tabs ::slotted(pfe-tab[aria-selected="true"]) {
-  border-color: #{pfe-local(BorderColor)};
-  border-right: 0;
->>>>>>> 8a24b892
 }
 
 :host([vertical]) .panels {
@@ -76,7 +59,6 @@
 /// ===========================================================================
 /// TAB VARIANTS
 /// ===========================================================================
-<<<<<<< HEAD
 
 :host([vertical][pfe-variant="earth"]) {
   padding-top: #{pfe-var(container-padding)};
@@ -97,21 +79,4 @@
       border-left: 0;
     }
   }
-=======
-:host([pfe-variant="primary"]) .tabs {
-  border-bottom: transparent;
-  border-right:  transparent;
-}
-
-:host([vertical][pfe-variant="primary"]) {
-  align-items: flex-start;
-} 
-
-:host([pfe-variant="secondary"]) .tabs {
-  border-bottom: transparent;
-}
-
-:host([vertical][pfe-variant="secondary"]) .tabs {
-  justify-content: flex-start; 
->>>>>>> 8a24b892
 }