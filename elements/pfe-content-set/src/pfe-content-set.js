--- conflicted
+++ resolved
@@ -487,15 +487,11 @@
       if (sets) view.appendChild(sets);
     }
 
-<<<<<<< HEAD
-    this.render();
-=======
     // @todo find out why we need this shim
     // Shadydom breaks if we use innerHTML to set the new content but Selenium will infinitely
     // loop in out tests if we use appendChild.
     if (window.ShadyDOM) this.shadowRoot.querySelector(`#container`).appendChild(view);
     else this.shadowRoot.querySelector(`#container`).innerHTML = view.outerHTML;
->>>>>>> 9e3c8547
 
     if (!view.isConnected) {
       // ShadyDOM doesn't handle the innerHTML manipulation well, this patches that
