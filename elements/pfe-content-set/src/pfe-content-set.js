--- conflicted
+++ resolved
@@ -229,12 +229,9 @@
   constructor() {
     super(PfeContentSet, { type: PfeContentSet.PfeType });
 
-<<<<<<< HEAD
     this.isBuilding = false;
     this.isIE11 = /MSIE|Trident|Edge\//.test(window.navigator.userAgent);
 
-=======
->>>>>>> 4454e838
     this.build = this.build.bind(this);
 
     this._mutationHandler = this._mutationHandler.bind(this);
