// Import polyfills: matches, closest, includes, assign
import "./polyfills--pfe-content-set.js";

import PFElement from "../../pfelement/dist/pfelement.js";
import PfeAccordion from "../../pfe-accordion/dist/pfe-accordion.js";
import PfeTabs from "../../pfe-tabs/dist/pfe-tabs.js";

const CONTENT_MUTATION_CONFIG = {
  characterData: true,
  childList: true,
  subtree: true
};
class PfeContentSet extends PFElement {
  static get tag() {
    return "pfe-content-set";
  }

  get templateUrl() {
    return "pfe-content-set.html";
  }

  get styleUrl() {
    return "pfe-content-set.scss";
  }

  static get meta() {
    return {
      title: "Content set",
      description:
        "This element creates a flexible component that renders an accordion or tabset depending on screen size."
    };
  }

  static get pfeType() {
    return PFElement.pfeType.combo;
  }

  /**
   * Property definitions for Content set combine the options available for Tabs & Accordion
   */
  static get properties() {
    return {
      //-- PFE-TABS specific properties
      vertical: {
        title: "Vertical orientation",
        type: Boolean,
        default: false,
        cascade: "pfe-tabs"
      },
      selectedIndex: {
        title: "Index of the selected tab",
        type: Number,
        cascade: "pfe-tabs"
      },
      tabAlign: {
        title: "Tab alignment",
        type: String,
        enum: ["center"],
        cascade: "pfe-tabs"
      },
      variant: {
        title: "Variant",
        type: String,
        enum: ["wind", "earth"],
        default: "wind",
        cascade: "pfe-tabs"
      },
      // @TODO: Deprecated for 1.0
      oldVariant: {
        type: String,
        attr: "pfe-variant",
        alias: "variant"
      },
      // @TODO: Deprecated for 1.0
      oldTabHistory: {
        type: Boolean,
        alias: "tabHistory",
        attr: "pfe-tab-history"
      },
      tabHistory: {
        title: "Tab History",
        type: Boolean,
        default: false,
        cascade: "pfe-tabs"
      },
      //-- PFE-ACCORDION specific properties
      disclosure: {
        // Leaving this as a string since it's an opt out
        title: "Disclosure",
        type: String,
        values: ["true", "false"],
        cascade: "pfe-accordion"
      },
      // @TODO: Deprecated pfe-disclosure in 1.0
      oldDisclosure: {
        type: String,
        alias: "disclosure",
        attr: "pfe-disclosure"
      },
      //-- PFE-CONTENT-SET specific properties
      breakpoint: {
        title: "Custom breakpoint",
        type: String,
        default: "700",
        observer: "_updateBreakpoint"
      },
      // @TODO: Deprecated in 1.0
      oldBreakpoint: {
        type: String,
        alias: "breakpoint",
        attr: "pfe-breakpoint"
      },
      align: {
        type: String,
        enum: ["center"],
        observer: "_alignmentHandler"
      },
      // @TODO: Deprecated in 1.0
      oldAlign: {
        attr: "pfe-align",
        alias: "align"
      },
      // @TODO: Deprecated in 1.0
      pfeId: {
        type: String,
        attr: "pfe-id",
        observer: "_copyToId"
      }
    };
  }

  /**
   * Schema definition for slotted content
   * Useful for CMS dynamic imports of components
   */
  static get slots() {
    return {
      default: {
        title: "Default",
        type: "array",
        namedSlot: false,
        items: {
          $ref: "raw"
        }
      }
    };
  }

  get breakpointValue() {
    return parseInt(this.breakpoint.replace(/\D/g, ""));
  }

  /**
   * Getter: should this be rendered as a tabset based on the breakpoint size
   * @returns {boolean} Is this a tabset?
   */
  get isTab() {
    return this.parentNode
      ? this.parentNode.offsetWidth > this.breakpointValue
      : window.outerWidth > this.breakpointValue;
  }

  /**
   * Getter: Capture all components in the _view slot
   * @returns {NodeList} All components in the _view slot
   */
  get viewAll() {
    return this.querySelectorAll(`[slot="_view"]`);
  }

  /**
   * Getter: Capture the rendering component from the _view slot
   * @returns {NodeItem} The rendering component from the _view slot
   */
  get view() {
    let views = [...this.viewAll].filter(view => [PfeTabs.tag, PfeAccordion.tag].includes(view.tag));
    if (views.length <= 0) return null;
    return views[0];
  }

  /**
   * Getter: should this be rendered as a tabset based on the breakpoint size
   * @returns {boolean} Is this a tabset?
   */
  get expectedTag() {
    return this.isTab ? PfeTabs.tag : PfeAccordion.tag;
  }

  /**
   * Getter: Capture the tabs component from the _view slot (if it exists)
   * @returns {NodeItem} The tabs component from the _view slot
   */
  get tabs() {
    return this.querySelector(`pfe-tabs[slot="_view"]`);
  }

  /**
   * Getter: Capture the accordion component from the _view slot (if it exists)
   * @returns {NodeItem} The accordion component from the _view slot
   */
  get accordion() {
    return this.querySelector(`pfe-accordion[slot="_view"]`);
  }

  /**
   * Getter: Validates the incoming light DOM for some usable content
   * @returns {boolean} Returns true if some usable light DOM exists
   */
  get hasValidLightDOM() {
    // If any light DOM exists, validate it meets the requirements for rendering
    if (this.hasLightDOM()) {
      let valid = false;
      // Loop through the assigned nodes
      [...this.children].forEach(node => {
        // Validate that any non-text nodes have the right attributes present
        // They don't have to be in the right order, just that they exist at all lets us progress
        if (
          node.nodeName !== "#text" &&
          (this._isHeader(node) ||
            this._isPanel(node) ||
            (node.tagName && node.tagName.toLowerCase() === this.expectedTag))
        )
          valid = true;
      });
      return valid;
    } else return false;
  }

  constructor() {
    super(PfeContentSet, { type: PfeContentSet.PfeType, delayRender: true });

    this.isIE11 = /MSIE|Trident|Edge\//.test(window.navigator.userAgent);

    this.build = this.build.bind(this);

    this._mutationHandler = this._mutationHandler.bind(this);
    this._resizeHandler = this._resizeHandler.bind(this);

    this._cleanSet = this._cleanSet.bind(this);
    this._build = this._build.bind(this);
    this._buildWrapper = this._buildWrapper.bind(this);
    this._buildSets = this._buildSets.bind(this);

    this._observer = new MutationObserver(this._mutationHandler);
    if (window.ResizeObserver) this._resizeObserver = new ResizeObserver(this._resizeHandler);
    if (this.isIE11) this.render();
  }

  connectedCallback() {
    super.connectedCallback();

    // If the element has an ID, postfix container
    if (this.id) this.id = `${this.id.replace(/-container$/, "")}-container`;

    // Validate that the light DOM data exists before building
    if (this.hasValidLightDOM) {
      this._build();
      if (!this.isIE11) this.render();

      if (!this.isIE11 && window.ResizeObserver && this.parentElement) {
        this._resizeObserver.observe(this.parentElement);
      }
    } else if (!this.isIE11) this._observer.observe(this, CONTENT_MUTATION_CONFIG);
  }

  disconnectedCallback() {
    super.disconnectedCallback();
    this._observer.disconnect();
    if (window.ResizeObserver) this._resizeObserver.disconnect();
  }

  /**
   * Run the internal build task
   */
  build() {
    // Fire the build of the internals for the new component
    return this._build();
  }

  /**
   * Mutation handler
   * Read in and parse the mutation list, rebuilding as necessary
   */
  _mutationHandler(mutationsList) {
    if (!this.isIE11 && mutationsList) {
      for (let mutation of mutationsList) {
        switch (mutation.type) {
          case "childList":
            if (mutation.addedNodes) {
              // Check the added nodes to make sure it's not assigned to the _view slot
              let nodes = this._cleanSet(mutation.addedNodes);
              if (nodes.length > 0) this._build(nodes);
            }
            if (mutation.removedNodes) {
              // Check the added nodes to make sure it's not assigned to the _view slot
              let nodes = this._cleanSet(mutation.removedNodes);
              if (nodes.length > 0) this._removeNodes(nodes);
            }
            break;
          case "characterData":
            if (mutation.target && mutation.target.parentNode)
              this._updateNode(mutation.target.parentNode, mutation.target.textContent);
            break;
        }
      }

      return;
    }

    // If no mutation list is provided or it's IE11, rebuild the whole thing
    this._build();
  }

  /**
   * Checks if the element provided is a header region
   * @returns {boolean} True if the element provided is a header region
   */
  _isHeader(el) {
    return !!(el.hasAttribute(`${this.tag}--header`) || el.tagName.match(/H[1-6]/));
  }

  /**
   * Checks if the element provided is a panel region
   * @returns {boolean} True if the element provided is a panel region
   */
  _isPanel(el) {
    return !!el.hasAttribute(`${this.tag}--panel`);
  }

  /**
   * Reflect the removal of nodes from light DOM into the rendered view
   */
  _removeNodes(list) {
    list.forEach(item => this._removeNode(item));

    // If a container doesn't exist, escape now
    if (!this.view) return;

    // Check if the container is empty, hide
    if (!this.view.hasChildNodes()) this.view.setAttribute("hidden", "");
    else this.view.removeAttribute("hidden");
  }

  /**
   * Find a connection between a node in light DOM that was added or removed
   * and the matching node in the rendered component; this makes upgrades more
   * efficient so we're not rebuilding everything every time.
   * @returns {Node} Returns the node in the rendered component that maps to the light DOM node provided
   */
  _findConnection(node) {
    let connection = null;

    if (!this.view) return connection;

    // If this node is mapped to one in the upgraded component
    if (node.nodeName !== "#text" && node.hasAttribute("maps-to")) {
      const id = node.getAttribute("maps-to");
      if (!id) return connection;

      connection = this.view.querySelector(`#${id}`);
      if (!connection) this.warn(`no element could be found with #${id}`);
    }

    // Return the connection
    return connection;
  }

  /**
   * Reflect the removal of a node from light DOM into the rendered view
   */
  _removeNode(node) {
    if (!this.view) return;

    const connection = _findConnection(node);
    if (connection) this.view.removeChild(connection);
    // Fire a full rebuild if it can't determine the mapped element
    else this._build();
  }

  _updateNode(node, textContent) {
    if (!this.view) return;

    const connection = _findConnection(node);
    if (connection) connection.textContent = textContent;
    // Fire a full rebuild if it can't determine the mapped element
    else this._build();
  }

  _cleanSet(set) {
    return [...set].filter(item => item !== this.view);
  }

  /**
   * Manage the building of the rendering component
   * Optionally accepts the input of new nodes added to the DOM
   */
  _build(addedNodes) {
    // @TODO: Add back a promise here post-IE11
    let view = this.view;
    if (!view || view.tag !== this.expectedTag) {
      view = this._buildWrapper();
    }

    // Disconnect the observer while we parse it
    this._observer.disconnect();

    const template = view.tag === "pfe-tabs" ? PfeTabs.contentTemplate : PfeAccordion.contentTemplate;

    // If no id is present, give it the id from the wrapper
    if (!view.id) view.id = this.id || this.pfeId || this.randomId;

    let rawSets = null;
    if (addedNodes) rawSets = addedNodes;
    if (!rawSets && [...this.children].length) rawSets = this.children;

    // Clear out the content of the host if we're using the full child list
    if (!addedNodes && rawSets) view.innerHTML = "";

    // If sets is not null, build them using the template
    if (rawSets) {
      let sets = this._buildSets(rawSets, template);
      if (sets) view.appendChild(sets);
    }

    // Render or re-cascade properties to the component after update
    if (!this._rendered) this.render();
<<<<<<< HEAD
    else this.cascadeProperties(view);
=======
    else this.cascadeProperties(this.viewAll);
>>>>>>> 8f83441a

    // Wait until the tabs upgrade before setting the selectedIndex value
    Promise.all([customElements.whenDefined(PfeTabs.tag)]).then(() => {
      // pass the selectedIndex property down from pfe-content-set
      // to pfe-tabs if there is a selectedIndex value that's not 0
      // Pass the selectedIndex down to the tabset
      if (this.isTab && this.selectedIndex) {
        view.selectedIndex = this.selectedIndex;
      }

      // Attach the mutation observer
      if (!this.isIE11) this._observer.observe(this, CONTENT_MUTATION_CONFIG);

      return;
    });
  }

  /*
   * Note: be sure to disconnect the observer before running this
   */
  _buildWrapper() {
    if (this.view && this.view.tag === this.expectedTag) return this.view;

    // If the upgraded component matches the tag name of the expected rendering component, return now;
    if (this.view) {
      // One option was to just remove the existing element: existingEl.remove();
      // But it seems safer to clear out the entire slot to make sure nothing snuck in unexpectedly
      this.viewAll.forEach(item => item.remove());
    }

    // If there was no rendering component or it was the wrong one (and thus removed), create one!
    let newEl = document.createElement(this.expectedTag);
    newEl.setAttribute("slot", "_view");
    if (this.id) newEl.id = this.id.replace(/-container$/, "");
    this.appendChild(newEl);

    return newEl;
  }

  _buildSets(sets, template) {
    sets = this._cleanSet(sets);
    let fragment = document.createDocumentFragment();

    for (let i = 0; i < sets.length; i = i + 2) {
      let header = sets[i];
      let panel = sets[i + 1];

      // Set up the template for the sets of content
      const wrapper = document.createElement("template");
      wrapper.innerHTML = template.trim();
      const templateMarkup = wrapper.content.cloneNode(true);

      if (!header) this.warn(`no element found at position ${i} of the light DOM input.`);
      if (!panel) this.warn(`no element found at position ${i + 1} of the light DOM input.`);

      if (header && this._isHeader(header) && panel && this._isPanel(panel)) {
        // Capture the line-item from the template
        [header, panel].forEach((region, idx) => {
          const section = idx === 0 ? "header" : "panel";

          let piece = templateMarkup.querySelector(`[content-type="${section}"]`).cloneNode(true);

          // Remove the section from the ID name in case it was already upgraded
          let regionId = region.id;
          if (region.hasAttribute("upgraded") && regionId) {
            regionId = regionId.replace(new RegExp(`--${section}$`), "");
          }
          // Capture the ID from the region, the pfe-id, a previous "maps-to" attr, or generate a random one
          const id = regionId || region.getAttribute("pfe-id") || region.getAttribute("maps-to") || this.randomId;

          // Update the region ID with a postfix to prevent duplication
          if (region.id) region.id = `${regionId}--${section}`;
          // Flag that this element was upgraded
          region.setAttribute("upgraded", "");

          const clone = region.cloneNode(true);

          // Remove the flag from the clone
          clone.removeAttribute(`${this.tag}--${section}`);

          // Append a clone of the region to the template item
          piece.appendChild(clone);

          // Flag light DOM as upgraded
          region.setAttribute("maps-to", id);

          piece.id = id;

          // Attach the template item to the fragment
          fragment.appendChild(piece);
        });
      }
    }

    return fragment;
  }

  _cleanSet(set) {
    return [...set].filter(item => item !== this.view);
  }

  _copyToId() {
    // Don't overwrite an existing ID but backwards support pfe-id
    if (!this.id) this.id = this.pfeId;
  }

  _alignmentHandler(oldVal, newVal) {
    if (oldVal !== newVal) this.tabAlign = newVal;
  }

  _resizeHandler() {
    if (!this.view || (this.view && this.view.tag !== this.expectedTag)) {
      this._build();
    }
  }

  _updateBreakpoint() {
    // If the correct rendering element isn't in use yet, build it from scratch
    if (!this.view || (this.view && this.view.tag !== this.expectedTag)) {
      this._build();
    }
  }
}

PFElement.create(PfeContentSet);

export default PfeContentSet;<|MERGE_RESOLUTION|>--- conflicted
+++ resolved
@@ -424,11 +424,7 @@
 
     // Render or re-cascade properties to the component after update
     if (!this._rendered) this.render();
-<<<<<<< HEAD
-    else this.cascadeProperties(view);
-=======
     else this.cascadeProperties(this.viewAll);
->>>>>>> 8f83441a
 
     // Wait until the tabs upgrade before setting the selectedIndex value
     Promise.all([customElements.whenDefined(PfeTabs.tag)]).then(() => {
