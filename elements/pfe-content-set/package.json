{
  "name": "@patternfly/pfe-content-set",
  "pfelement": {
    "className": "PfeContentSet",
    "elementName": "pfe-content-set",
    "preview": "content-set.svg"
  },
<<<<<<< HEAD
  "version": "1.9.2",
=======
  "version": "1.9.3",
>>>>>>> c9c3b565
  "description": "This PatternFly Element dynamically hides and shows content; the style is determined by the available space.",
  "keywords": [
    "web-components",
    "html"
  ],
  "repository": {
    "type": "git",
    "url": "github:patternfly/patternfly-elements",
    "directory": "elements/pfe-content-set"
  },
  "engines": {
    "node": ">=10 <13"
  },
  "browserslist": [
    "last 2 versions",
    "Firefox >= 78",
    "iOS >= 8",
    "ie 11"
  ],
  "publishConfig": {
    "access": "public"
  },
  "main": "./dist/pfe-content-set.umd.js",
  "module": "./dist/pfe-content-set.js",
  "unpkg": "./dist/pfe-content-set.umd.min.js",
  "files": [
    "dist"
  ],
  "scripts": {
    "build": "../../node_modules/.bin/gulp && ../../node_modules/.bin/prettier --ignore-path ../../.prettierignore --write '**/*.{js,json}'",
    "dev": "../../node_modules/.bin/gulp dev",
    "watch": "../../node_modules/.bin/gulp watch",
    "test": "../../node_modules/.bin/wct --configFile ../../wct.conf.json elements/pfe-content-set/test/"
  },
  "contributors": [
    {
      "name": "cd"
    },
    {
      "name": "Kendall Totten"
    },
    {
      "name": "castastrophe",
      "url": "https://www.github.com/castastrophe"
    },
    {
      "name": "Kyle Buchanan",
      "email": "kylebuch8@gmail.com",
      "url": "https://github.com/kylebuch8"
    }
  ],
  "license": "MIT",
  "dependencies": {
<<<<<<< HEAD
    "@patternfly/pfe-accordion": "^1.9.2",
    "@patternfly/pfe-tabs": "^1.9.2",
    "@patternfly/pfelement": "^1.9.2"
=======
    "@patternfly/pfe-accordion": "^1.9.3",
    "@patternfly/pfe-tabs": "^1.9.3",
    "@patternfly/pfelement": "^1.9.3"
>>>>>>> c9c3b565
  },
  "generator-pfelement-version": "1.1.0",
  "bugs": {
    "url": "https://github.com/patternfly/patternfly-elements/issues"
  }
}<|MERGE_RESOLUTION|>--- conflicted
+++ resolved
@@ -5,11 +5,7 @@
     "elementName": "pfe-content-set",
     "preview": "content-set.svg"
   },
-<<<<<<< HEAD
-  "version": "1.9.2",
-=======
   "version": "1.9.3",
->>>>>>> c9c3b565
   "description": "This PatternFly Element dynamically hides and shows content; the style is determined by the available space.",
   "keywords": [
     "web-components",
@@ -63,15 +59,9 @@
   ],
   "license": "MIT",
   "dependencies": {
-<<<<<<< HEAD
-    "@patternfly/pfe-accordion": "^1.9.2",
-    "@patternfly/pfe-tabs": "^1.9.2",
-    "@patternfly/pfelement": "^1.9.2"
-=======
     "@patternfly/pfe-accordion": "^1.9.3",
     "@patternfly/pfe-tabs": "^1.9.3",
     "@patternfly/pfelement": "^1.9.3"
->>>>>>> c9c3b565
   },
   "generator-pfelement-version": "1.1.0",
   "bugs": {
