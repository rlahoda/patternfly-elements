--- conflicted
+++ resolved
@@ -3,55 +3,6 @@
   <head>
     <meta charset="utf-8">
     <title>PatternFly Element | pfe-content-set Demo</title>
-
-<<<<<<< HEAD
-=======
-    <script src="/@webcomponents/webcomponentsjs/custom-elements-es5-adapter.js"></script>
-    <!-- <script src="/@webcomponents/webcomponentsjs/webcomponents-loader.js"></script> -->
-    <script src="https://cdnjs.cloudflare.com/ajax/libs/webcomponentsjs/2.2.3/webcomponents-bundle.js"></script>
-    <script src="https://cdnjs.cloudflare.com/ajax/libs/require.js/2.3.5/require.min.js"></script>
-    <script>
-        require([
-          '../../../themes/cp-theme/cp-theme.umd.js',
-          '../pfe-content-set.umd.js',
-          '../../pfe-tabs/pfe-tabs.umd.js',
-          '../../pfe-accordion/pfe-accordion.umd.js',
-          '../../pfe-cta/pfe-cta.umd.js'
-        ]);
-    </script>
->>>>>>> 20fc9d27
-    <noscript>
-      <link href="../../pfelement/pfelement-noscript.min.css" rel="stylesheet">
-    </noscript>
-    <style>
-      h1, h2 {
-        margin-bottom: .3em;
-      }
-      h2 {
-        color: var(--pfe-theme--color--ui-accent, #c00);
-        font-size: 1.2em;
-        text-transform: uppercase;
-      }
-      h2 a {
-        color: inherit;
-        cursor: pointer;
-      }
-      h3 {
-        font-size: 1.4em;
-        color: var(--pfe-theme--color--ui-complement, #464646);
-      }
-      p {
-        margin-top: 0 !important;
-      }
-      hr {
-        margin: 40px 10px;
-        border-color: transparent;
-        border-bottom-color: #ccc;
-      }
-    </style>
-
-    <link href="../../pfelement/pfelement.min.css" rel="stylesheet">
-
     <!-- uncomment the es5-adapter if you're using the umd version -->
     <script src="https://cdnjs.cloudflare.com/ajax/libs/webcomponentsjs/2.2.7/custom-elements-es5-adapter.js"></script>
     <script src="https://cdnjs.cloudflare.com/ajax/libs/webcomponentsjs/2.2.7/webcomponents-bundle.js"></script>
@@ -61,7 +12,39 @@
         "../../../themes/cp-theme/cp-theme.umd.js",
         "../pfe-content-set.umd.js"
       ])
-      </script>
+    </script>
+
+    <noscript>
+      <link href="../../pfelement/pfelement-noscript.min.css" rel="stylesheet">
+    </noscript>
+    <style>
+      h1, h2 {
+        margin-bottom: .3em;
+      }
+      h2 {
+        color: var(--pfe-theme--color--ui-accent, #c00);
+        font-size: 1.2em;
+        text-transform: uppercase;
+      }
+      h2 a {
+        color: inherit;
+        cursor: pointer;
+      }
+      h3 {
+        font-size: 1.4em;
+        color: var(--pfe-theme--color--ui-complement, #464646);
+      }
+      p {
+        margin-top: 0 !important;
+      }
+      hr {
+        margin: 40px 10px;
+        border-color: transparent;
+        border-bottom-color: #ccc;
+      }
+    </style>
+
+    <link href="../../pfelement/pfelement.min.css" rel="stylesheet">
     <style>
       .cta a {
         display: inline-block;
@@ -79,7 +62,6 @@
   </head>
   <body unresolved>
     <h1>&lt;pfe-content-set&gt;</h1>
-<<<<<<< HEAD
     <h2><em>On mobile ( &lt;768px ), all examples should render as an Accordion.</em></h2>
 
     <hr>
@@ -105,46 +87,6 @@
     <h2>On desktop, example below should render as accordion (primary style):</h2>
     <h3>Container max: 500px</h3>
     <div style="max-width: 500px">
-=======
-    <p>This component will render your content in either an <a href="#accordions">accordion</a> or a <a href="#tabs">tabset</a> depending on the available space.</p>
-    <p>Note: <em>On mobile ( &lt;768px ), all examples should render as an Accordion.</em></p>
-    <br>
-    <h2><a name="accordions">Accordions</a></h2>
-    <p>On desktop at sizes below 768px, this component should render as an accordion.</p>
-    <h3>Accordion: default</h3>
-    <p><strong>Container max:</strong> 500px</p>
-    <div style="max-width: 500px; border: 1px dashed #ccc;">
-      <pfe-content-set>
-        <pfe-content-set-group>
-          <h2 pfe-heading>Heading 1</h2>
-          <p>Lorem ipsum dolor sit amet, consetetur sadipscing elitr, sed diam nonumy eirmod tempor invidunt ut labore </p>
-          <pfe-cta priority="primary">
-            <a href="#">Primary</a>
-          </pfe-cta>
-        </pfe-content-set-group>
-        <pfe-content-set-group>
-          <h2 pfe-heading>Heading 2</h2>
-          <article>
-            <p>Consetetur sadipscing elitr, sed diam nonumy eirmod tempor invidunt ut labore et dolore magna aliquyam erat, sed diam volu et jen, no sea takimata sanctus est Lorem ipsum dolor sit amet.</p>
-            <pfe-cta priority="primary">
-              <a href="#">Primary</a>
-            </pfe-cta>
-          </article>
-        </pfe-content-set-group>
-        <pfe-content-set-group>
-          <h2 pfe-heading>Heading 3</h2>
-          <p>At vero eos et accusam et justo duo dolores et ea rebum. Stet clita kasd gubergren, no sea takimata sanctus est Lorem ipsum dolor sit amet. Lorem ipsum dolor sit amet, consetetur sadipscing elitr, sed diam nonumy eirmod tempor invidunt ut labore et dolore magna aliquyam erat, sed diam voluptua.</p>
-          <pfe-cta priority="primary">
-              <a href="#">Primary</a>
-            </pfe-cta>
-        </pfe-content-set-group>
-      </pfe-content-set>
-    </div>
-    <hr>
-    <h3>Accordion: Primary variant</h3>
-    <p><strong>Container max:</strong> 600px</p>
-    <div style="max-width: 600px; border: 1px dashed #ccc;">
->>>>>>> 20fc9d27
       <pfe-content-set pfe-variant="primary">
         <h2 pfe-content-set--header>Heading 1</h2>
         <div pfe-content-set--panel>
@@ -159,17 +101,10 @@
         <div pfe-content-set--panel>Content for heading 3.</div>
       </pfe-content-set>
     </div>
-<<<<<<< HEAD
 
     <h2>On desktop, example below should render as accordion (secondary style):</h2>
     <h3>Container max: 500px</h3>
     <div style="max-width: 500px">
-=======
-    <hr>
-    <h3>Accordion: Secondary variant</h3>
-    <p><strong>Container max:</strong> 700px</p>
-    <div style="max-width: 700px; border: 1px dashed #ccc;">
->>>>>>> 20fc9d27
       <pfe-content-set pfe-variant="secondary">
         <h2 pfe-content-set--header>Heading 1</h2>
         <div pfe-content-set--panel>
@@ -186,7 +121,6 @@
     </div>
 
     <hr>
-<<<<<<< HEAD
 
     <h2>On desktop, example below should render as tabs (default style):</h2>
     <div>
@@ -202,50 +136,13 @@
         <div pfe-content-set--panel>Content for heading 2.</div>
         <h2 pfe-content-set--header>Heading 3</h2>
         <div pfe-content-set--panel>Content for heading 3.</div>
-=======
-    <h2><a name="tabs">Tabs</a></h2>
-    <p>On desktop, example below should render as tabs (default style).</p>
-    <h3>Tabs: default</h3>
-    <p><strong>Container max:</strong> 800px</p>
-    <div style="max-width: 800px; border: 1px dashed #ccc;">
-      <pfe-content-set >
-          <pfe-content-set-group>
-            <h2 pfe-heading>Heading 1 Foo</h2>
-            <article>
-              <p>Lorem ipsum dolor sit amet, consetetur sadipscing elitr, sed diam nonumy eirmod tempor invidunt ut labore et dolore magna aliquyam erat, sed diam voluptua. At vero eos et accusam et justo duo dolores et ea rebum. Stet clita kasd gubergren, no sea takimata sanctus est Lorem ipsum dolor sit amet.</p>
-              <p>Consetetur sadipscing elitr, sed diam nonumy eirmod tempor invidunt ut labore et dolore magna aliquyam erat, sed diam voluptua. At vero eos et accusam et justo duo dolores et ea rebum. Stet clita kasd gubergren, no sea takimata sanctus est Lorem ipsum dolor sit amet. Lorem ipsum dolor sit amet, consetetur sadipscing elitr, sed diam nonumy eirmod tempor invidunt ut labore et dolore magna aliquyam erat, sed diam voluptua</p>
-              <pfe-cta priority="secondary">
-                <a href="#">Primary</a>
-              </pfe-cta>
-            </article>
-          </pfe-content-set-group>
-          <pfe-content-set-group>
-            <h2 pfe-heading>Heading 2</h2>
-            <p>Consetetur sadipscing elitr, sed diam nonumy eirmod tempor invidunt ut labore et dolore magna aliquyam erat, sed diam voluptua. At vero eos et accusam et justo duo dolores et ea rebum. Stet clita kasd gubergren, no sea takimata sanctus est Lorem ipsum dolor sit amet. Lorem ipsum dolor sit amet, consetetur sadipscing elitr, sed diam nonumy eirmod tempor invidunt ut labore et dolore magna aliquyam erat, sed diam voluptua</p>
-            <p>Lorem ipsum dolor sit amet, consetetur sadipscing elitr, sed diam nonumy eirmod tempor invidunt ut labore et dolore magna aliquyam erat, sed diam voluptua. At vero eos et accusam et justo duo dolores et ea rebum. Stet clita kasd gubergren, no sea takimata sanctus est Lorem ipsum dolor sit amet.</p>
-            <pfe-cta priority="secondary">
-              <a href="#">Primary</a>
-            </pfe-cta>
-          </pfe-content-set-group>
-          <pfe-content-set-group>
-            <h2 pfe-heading>Heading 3</h2>
-            <p>At vero eos et accusam et justo duo dolores et ea rebum. Stet clita kasd gubergren, no sea takimata sanctus est Lorem ipsum dolor sit amet.et clita kasd gubergren, no sea takimata sanctus est Lorem ipsum dolor sit amet. Lorem ipsum dolor sit amet, consetetur sadipscing elitr, At accusam aliquyam diam diam dolore dolores duo eirmod eos erat, et nonumy sed tempor et et invidunt justo labore Stet clita ea et gubergren, kasd magna no rebum. sanctus sea sed takimata ut vero voluptua. est Lorem ipsum dolor sit amet. Lorem ipsum dolor sit amet, consetetur sadipscing elitr, sed diam nonumy eirmod tempor invidunt ut labore et dolore magna aliquyam erat.</p>
-            <p>Consetetur sadipscing elitr, sed diam nonumy eirmod tempor invidunt ut labore et dolore magna aliquyam erat, sed diam voluptua. At vero eos et accusam et justo duo dolores et ea rebum. Stet clita kasd gubergren, no sea takimata sanctus est Lorem ipsum dolor sit amet. Lorem ipsum dolor sit amet, consetetur sadipscing elitr, sed diam nonumy eirmod tempor invidunt ut labore et dolore magna aliquyam erat, sed diam voluptua</p>
-          </pfe-content-set-group>
->>>>>>> 20fc9d27
-      </pfe-content-set>
-    </div>
-
-    <hr>
-<<<<<<< HEAD
+      </pfe-content-set>
+    </div>
+
+    <hr>
 
     <h2>On desktop, example below should render as tabs (primary style):</h2>
     <div>
-=======
-    <h3>Tabs: Primary variant</h3>
-    <p><strong>Container max:</strong> 900px</p>
-    <div style="max-width: 900px; border: 1px dashed #ccc;">
->>>>>>> 20fc9d27
       <pfe-content-set pfe-variant="primary">
         <h2 pfe-content-set--header>Heading 1</h2>
         <div pfe-content-set--panel>
@@ -262,14 +159,9 @@
     </div>
 
     <hr>
-<<<<<<< HEAD
 
     <h2>On desktop, example below should render as tabs (secondary style):</h2>
     <div>
-=======
-    <h3>Tabs: Secondary variant</h3>
-    <div style="border: 1px dashed #ccc;">
->>>>>>> 20fc9d27
       <pfe-content-set pfe-variant="secondary">
         <h2 pfe-content-set--header>Heading 1</h2>
         <div pfe-content-set--panel>
@@ -284,7 +176,6 @@
         <div pfe-content-set--panel>Content for heading 3.</div>
       </pfe-content-set>
     </div>
-<<<<<<< HEAD
 
     <hr>
 
@@ -309,35 +200,6 @@
 
     <h2>On desktop, example below should render as vertical tabs (primary style):</h2>
     <div>
-=======
-    <hr>
-    <p>On desktop, example below should render as vertical tabs (default style).</p>
-    <h3>Vertical tabs: Default</h3>
-    <p><strong>Container max:</strong> 800px</p>
-    <div style="max-width: 800px; border: 1px dashed #ccc;">
-      <pfe-content-set vertical >
-          <pfe-content-set-group>
-            <h2 pfe-heading>Heading 1</h2>
-            <p>Lorem ipsum dolor sit amet, consetetur sadipscing elitr, sed diam nonumy eirmod tempor invidunt ut labore et dolore magna aliquyam erat, sed diam voluptua. At vero eos et accusam et justo duo dolores et ea rebum. Stet clita kasd gubergren, no sea takimata sanctus est Lorem ipsum dolor sit amet.</p>
-            <p>Consetetur sadipscing elitr, sed diam nonumy eirmod tempor invidunt ut labore et dolore magna aliquyam erat, sed diam voluptua. At vero eos et accusam et justo duo dolores et ea rebum. Stet clita kasd gubergren, no sea takimata sanctus est Lorem ipsum dolor sit amet. Lorem ipsum dolor sit amet, consetetur sadipscing elitr, sed diam nonumy eirmod tempor invidunt ut labore et dolore magna aliquyam erat, sed diam voluptua</p>
-          </pfe-content-set-group>
-          <pfe-content-set-group>
-            <h2 pfe-heading>Heading 2</h2>
-            <p>Consetetur sadipscing elitr, sed diam nonumy eirmod tempor invidunt ut labore et dolore magna aliquyam erat, sed diam voluptua. At vero eos et accusam et justo duo dolores et ea rebum. Stet clita kasd gubergren, no sea takimata sanctus est Lorem ipsum dolor sit amet. Lorem ipsum dolor sit amet, consetetur sadipscing elitr, sed diam nonumy eirmod tempor invidunt ut labore et dolore magna aliquyam erat, sed diam voluptua</p>
-            <p>Lorem ipsum dolor sit amet, consetetur sadipscing elitr, sed diam nonumy eirmod tempor invidunt ut labore et dolore magna aliquyam erat, sed diam voluptua. At vero eos et accusam et justo duo dolores et ea rebum. Stet clita kasd gubergren, no sea takimata sanctus est Lorem ipsum dolor sit amet.</p>
-          </pfe-content-set-group>
-          <pfe-content-set-group>
-            <h2 pfe-heading>Heading 3</h2>
-            <p>At vero eos et accusam et justo duo dolores et ea rebum. Stet clita kasd gubergren, no sea takimata sanctus est Lorem ipsum dolor sit amet.et clita kasd gubergren, no sea takimata sanctus est Lorem ipsum dolor sit amet. Lorem ipsum dolor sit amet, consetetur sadipscing elitr, At accusam aliquyam diam diam dolore dolores duo eirmod eos erat, et nonumy sed tempor et et invidunt justo labore Stet clita ea et gubergren, kasd magna no rebum. sanctus sea sed takimata ut vero voluptua. est Lorem ipsum dolor sit amet. Lorem ipsum dolor sit amet, consetetur sadipscing elitr, sed diam nonumy eirmod tempor invidunt ut labore et dolore magna aliquyam erat.</p>
-            <p>Consetetur sadipscing elitr, sed diam nonumy eirmod tempor invidunt ut labore et dolore magna aliquyam erat, sed diam voluptua. At vero eos et accusam et justo duo dolores et ea rebum. Stet clita kasd gubergren, no sea takimata sanctus est Lorem ipsum dolor sit amet. Lorem ipsum dolor sit amet, consetetur sadipscing elitr, sed diam nonumy eirmod tempor invidunt ut labore et dolore magna aliquyam erat, sed diam voluptua</p>
-          </pfe-content-set-group>
-      </pfe-content-set>
-    </div>
-    <hr>
-    <h3>Vertical tabs: Primary variant</h3>
-    <p><strong>Container max:</strong> 900px</p>
-    <div style="max-width: 900px; border: 1px dashed #ccc;">
->>>>>>> 20fc9d27
       <pfe-content-set vertical pfe-variant="primary">
         <h2 pfe-content-set--header>Heading 1</h2>
         <div pfe-content-set--panel>
@@ -354,14 +216,9 @@
     </div>
 
     <hr>
-<<<<<<< HEAD
 
     <h2>On desktop, example below should render as vertical tabs (secondary style):</h2>
     <div>
-=======
-    <h3>Vertical tabs: Secondary variant</h3>
-    <div style="border: 1px dashed #ccc;">
->>>>>>> 20fc9d27
       <pfe-content-set vertical pfe-variant="secondary">
         <h2 pfe-content-set--header>Heading 1</h2>
         <div pfe-content-set--panel>
@@ -377,7 +234,7 @@
       </pfe-content-set>
     </div>
 
-    <!-- <pfe-content-set>
+    <pfe-content-set>
       <h2 pfe-content-set--header>Heading 1</h2>
       <div pfe-content-set--panel>
         <p>Content for heading 1.</p>
@@ -387,7 +244,7 @@
       </div>
       <h2 pfe-content-set--header>Heading 2</h2>
       <div pfe-content-set--panel>Content for heading 2.</div>
-    </pfe-content-set>-->
+    </pfe-content-set>
 
 
   </body>
