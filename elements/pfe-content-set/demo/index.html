<!DOCTYPE html>
<html>

<head>
  <meta charset="utf-8">
  <title>PatternFly Element | pfe-content-set Demo</title>

  <meta name="viewport" content="width=device-width, initial-scale=1.0, maximum-scale=1, user-scalable=0" />
  <title>PatternFly Element | pfe-content-set Demo</title>

  <link rel="stylesheet" type="text/css" href="//overpass-30e2.kxcdn.com/overpass.css">

  <!-- Stylesheets for testing light DOM styles.
    <link rel="stylesheet" href="https://cdnjs.cloudflare.com/ajax/libs/twitter-bootstrap/4.3.1/css/bootstrap-reboot.css">
    <link rel="stylesheet" href="https://cdnjs.cloudflare.com/ajax/libs/typebase.css/0.5.0/typebase.css">
    -->
  <noscript>
    <link href="../../pfelement/dist/pfelement--noscript.min.css" rel="stylesheet">
  </noscript>

  <link rel="stylesheet" href="../../pfe-styles/dist/pfe-base.css" />
  <link rel="stylesheet" href="../../pfe-styles/dist/pfe-context.css" />
  <link rel="stylesheet" href="../../pfe-styles/dist/pfe-layouts.css" />
<<<<<<< HEAD
  <link href="../../pfelement/dist/pfelement.min.css" rel="stylesheet">
=======

  <link href="../../pfelement/dist/pfelement.min.css" rel="stylesheet" />
>>>>>>> ac857da8

  <!-- uncomment the es5-adapter if you're using the umd version -->
  <script src="/examples/node_modules/@webcomponents/webcomponentsjs/custom-elements-es5-adapter.js"></script>
  <script src="/examples/node_modules/@webcomponents/webcomponentsjs/webcomponents-bundle.js"></script>
  <script src="/examples/node_modules/requirejs/require.js"></script>

  <script>
    require([
      "../dist/pfe-content-set.umd.js",
      "../../pfe-cta/dist/pfe-cta.umd.js",
      "../../pfe-band/dist/pfe-band.umd.js"
    ])

  </script>

  <link href="demo.css" rel="stylesheet" />
</head>

<body unresolved>
  <section>
    <h1>&lt;pfe-content-set&gt;</h1>
    <h3>This combo component will render the contents as either an <a href="#accordion">accordion</a> or a <a
        href="#tabs">tab set</a> depending on the available space. The default breakpoint is 700px. If the size of the
      pfe-content-set container is larger than 700px it will upgrade to <code>pfe-tabs</code>. If not, it will upgrade
      to <code>pfe-accordion</code>.</h3>
    <h3>It will also pass variants on to the upgraded component, such as <code>variant</code>.</h3>
  </section>

  <section class="faux-container" style="max-width: 600px">
    <h4 class="label">Default pfe-content-set in a 600px container</h4>

    <pfe-content-set id="accordion">
      <h4 pfe-content-set--header>Heading 1</h4>
      <div pfe-content-set--panel>
        <p>Content for heading 1. Maecenas faucibus mollis interdum. Maecenas sed diam eget risus varius blandit sit
          amet non magna. Maecenas sed diam eget risus varius blandit sit amet non magna. Maecenas sed diam eget risus
          varius blandit sit amet non magna. Etiam porta sem malesuada magna mollis euismod.</p>
      </div>
      <h4 pfe-content-set--header>Heading 2</h4>
      <div pfe-content-set--panel>Content for heading 2. Sed posuere consectetur est at lobortis. Donec id elit non mi
        porta gravida at eget metus. Morbi leo risus, porta ac consectetur ac, vestibulum at eros. Maecenas faucibus
        mollis interdum.</div>
      <h4 pfe-content-set--header>Heading 3</h4>
      <div pfe-content-set--panel>
        <div class="floating-card">
          <p>Lorem ipsum dolor sit amet, consectetur adipisicing elit, sed do eiusmod tempor incididunt ut labore et
            dolore magna aliqua. Ut enim ad minim veniam, quis nostrud exercitation ullamco laboris nisi ut aliquip ex
            ea commodo consequat. Duis aute irure dolor in reprehenderit in voluptate velit esse cillum dolore eu fugiat
            nulla pariatur. Excepteur sint occaecat cupidatat non proident, sunt in culpa qui officia deserunt mollit
            anim id est laborum.</p>
        </div>
        <div class="floating-card">
          <p>Sed do eiusmod tempor incididunt ut labore et dolore magna aliqua. Ut enim ad minim veniam, quis nostrud
            exercitation ullamco laboris nisi ut aliquip ex ea commodo consequat. Duis aute irure dolor in reprehenderit
            in voluptate velit esse cillum dolore eu fugiat nulla pariatur. Excepteur sint occaecat cupidatat non
            proident, sunt in culpa qui officia deserunt mollit anim id est laborum.</p>
        </div>
      </div>
    </pfe-content-set>
  </section>

  <section class="faux-container" style="max-width: 800px">
    <h4 class="label">Default pfe-content-set in a 800px container</h4>

    <pfe-content-set id="tabs" selected-index="1">
      <h4 pfe-content-set--header>Heading 1</h4>
      <div pfe-content-set--panel>
        <p>Content for heading 1. Maecenas faucibus mollis interdum. Maecenas sed diam eget risus varius blandit sit
          amet non magna. Maecenas sed diam eget risus varius blandit sit amet non magna. Maecenas sed diam eget risus
          varius blandit sit amet non magna. Etiam porta sem malesuada magna mollis euismod.</p>
      </div>
      <h4 pfe-content-set--header>Heading 2</h4>
      <div pfe-content-set--panel>Content for heading 2. Sed posuere consectetur est at lobortis. Donec id elit non mi
        porta gravida at eget metus. Morbi leo risus, porta ac consectetur ac, vestibulum at eros. Maecenas faucibus
        mollis interdum.</div>
      <h4 pfe-content-set--header>Heading 3</h4>
      <div pfe-content-set--panel>Content for heading 3. Donec ullamcorper nulla non metus auctor fringilla. Donec
        ullamcorper nulla non metus auctor fringilla. Vestibulum id ligula porta felis euismod semper. Aenean eu leo
        quam. Pellentesque ornare sem lacinia quam venenatis vestibulum. Cras mattis consectetur purus sit amet
        fermentum.</div>
    </pfe-content-set>
  </section>

  <section>
    <h3>These next pfe-content-set examples have a custom attribute <code>breakpoint="500"</code>.
      You can set the value with or without the <code>px</code> suffix.The containers are the same sizes as
      above, 600px and 800px. However the pfe-content set should now upgrade to pfe-tabs in both instances.
    </h3>
  </section>
  <section class="faux-container" style="max-width: 600px">
    <h4 class="label">Default pfe-content-set in a 600px container</h4>

    <pfe-content-set breakpoint="500">
      <h4 pfe-content-set--header>Heading 1</h4>
      <div pfe-content-set--panel>
        <p>Content for heading 1. Maecenas faucibus mollis interdum. Maecenas sed diam eget risus varius blandit sit
          amet non magna. Maecenas sed diam eget risus varius blandit sit amet non magna. Maecenas sed diam eget
          risus
          varius blandit sit amet non magna. Etiam porta sem malesuada magna mollis euismod.</p>
      </div>
      <h4 pfe-content-set--header>Heading 2</h4>
      <div pfe-content-set--panel>Content for heading 2. Sed posuere consectetur est at lobortis. Donec id elit non
        mi
        porta gravida at eget metus. Morbi leo risus, porta ac consectetur ac, vestibulum at eros. Maecenas faucibus
        mollis interdum.</div>
      <h4 pfe-content-set--header>Heading 3</h4>
      <div pfe-content-set--panel>Content for heading 3. Donec ullamcorper nulla non metus auctor fringilla. Donec
        ullamcorper nulla non metus auctor fringilla. Vestibulum id ligula porta felis euismod semper. Aenean eu leo
        quam. Pellentesque ornare sem lacinia quam venenatis vestibulum. Cras mattis consectetur purus sit amet
        fermentum.</div>
    </pfe-content-set>
  </section>

  <section class="faux-container" style="max-width: 900px">
    <h4 class="label">Default pfe-content-set in a 900px container</h4>

    <pfe-content-set breakpoint="500">
      <h4 pfe-content-set--header>Heading 1</h4>
      <div pfe-content-set--panel>
        <p>Content for heading 1. Maecenas faucibus mollis interdum. Maecenas sed diam eget risus varius blandit sit
          amet non magna. Maecenas sed diam eget risus varius blandit sit amet non magna. Maecenas sed diam eget
          risus
          varius blandit sit amet non magna. Etiam porta sem malesuada magna mollis euismod.</p>
      </div>
      <h4 pfe-content-set--header>Heading 2</h4>
      <div pfe-content-set--panel>Content for heading 2. Sed posuere consectetur est at lobortis. Donec id elit non
        mi
        porta gravida at eget metus. Morbi leo risus, porta ac consectetur ac, vestibulum at eros. Maecenas faucibus
        mollis interdum.</div>
      <h4 pfe-content-set--header>Heading 3</h4>
      <div pfe-content-set--panel>Content for heading 3. Donec ullamcorper nulla non metus auctor fringilla. Donec
        ullamcorper nulla non metus auctor fringilla. Vestibulum id ligula porta felis euismod semper. Aenean eu leo
        quam. Pellentesque ornare sem lacinia quam venenatis vestibulum. Cras mattis consectetur purus sit amet
        fermentum.</div>
    </pfe-content-set>
  </section>


  <section>
    <h3>These pfe-content-set examples are inside a pfe-band. Notice that if you set the window to 768px wide, or
      "tablet size", the
      pfe-content-set will still become tabs, because of the default breakpoint.</h3>
  </section>

  <pfe-band color="light">
    <pfe-content-set>
      <h4 pfe-content-set--header>Heading 1</h4>
      <div pfe-content-set--panel>
        <p>Content for heading 1. Maecenas faucibus mollis interdum. Maecenas sed diam eget risus varius blandit sit
          amet
          non magna. Maecenas sed diam eget risus varius blandit sit amet non magna. Maecenas sed diam eget risus varius
          blandit sit amet non magna. Etiam porta sem malesuada magna mollis euismod.</p>
        <pfe-cta>
          <a href="https://redhat.com">Primary CTA</a>
        </pfe-cta>
      </div>
      <h4 pfe-content-set--header>Heading 2</h4>
      <div pfe-content-set--panel>Content for heading 2. Sed posuere consectetur est at lobortis. Donec id elit non mi
        porta gravida at eget metus. Morbi leo risus, porta ac consectetur ac, vestibulum at eros. Maecenas faucibus
        mollis interdum.</div>
      <h4 pfe-content-set--header>Heading 3</h4>
      <div pfe-content-set--panel>Content for heading 3. Donec ullamcorper nulla non metus auctor fringilla. Donec
        ullamcorper nulla non metus auctor fringilla. Vestibulum id ligula porta felis euismod semper. Aenean eu leo
        quam.
        Pellentesque ornare sem lacinia quam venenatis vestibulum. Cras mattis consectetur purus sit amet fermentum.
      </div>
    </pfe-content-set>
  </pfe-band>

  <pfe-band color="darkest">

    <pfe-content-set>
      <h4 pfe-content-set--header>Heading 1</h4>
      <div pfe-content-set--panel>
        <p>Content for heading 1. Maecenas faucibus mollis interdum. Maecenas sed diam eget risus varius blandit sit
          amet non magna. Maecenas sed diam eget risus varius blandit sit amet non magna. Maecenas sed diam eget risus
          varius blandit sit amet non magna. Etiam porta sem malesuada magna mollis euismod.</p>
        <pfe-cta>
          <a href="https://redhat.com">Primary CTA</a>
        </pfe-cta>
      </div>
      <h4 pfe-content-set--header>Heading 2</h4>
      <div pfe-content-set--panel>Content for heading 2. Sed posuere consectetur est at lobortis. Donec id elit non mi
        porta gravida at eget metus. Morbi leo risus, porta ac consectetur ac, vestibulum at eros. Maecenas faucibus
        mollis interdum.</div>
      <h4 pfe-content-set--header>Heading 3</h4>
      <div pfe-content-set--panel>Content for heading 3. </div>
    </pfe-content-set>

  </pfe-band>

  <br />

  <section>
    <h3>Attributes: <code>vertical</code>, <code>variant</code> and <code>align</code></h3>
  </section>
  <section class="faux-container">
    <h2 class="label">pfe-content set with attributes <code>vertical</code> and <code>variant="wind"</code>
    </h2>
    <pfe-content-set vertical variant="wind">
      <h4 pfe-content-set--header>Heading 1</h4>
      <div pfe-content-set--panel>
        <p>Content for heading 1. Maecenas faucibus mollis interdum. Maecenas sed diam eget risus varius blandit sit
          amet non magna. Maecenas sed diam eget risus varius blandit sit amet non magna. Maecenas sed diam eget risus
          varius blandit sit amet non magna. Etiam porta sem malesuada magna mollis euismod.</p>
      </div>
      <h4 pfe-content-set--header>Heading 2</h4>
      <div pfe-content-set--panel>Content for heading 2. Sed posuere consectetur est at lobortis. Donec id elit non mi
        porta gravida at eget metus. Morbi leo risus, porta ac consectetur ac, vestibulum at eros. Maecenas faucibus
        mollis interdum.</div>
      <h4 pfe-content-set--header>Heading 3</h4>
      <div pfe-content-set--panel>Content for heading 3. Donec ullamcorper nulla non metus auctor fringilla. Donec
        ullamcorper nulla non metus auctor fringilla. Vestibulum id ligula porta felis euismod semper. Aenean eu leo
        quam. Pellentesque ornare sem lacinia quam venenatis vestibulum. Cras mattis consectetur purus sit amet
        fermentum.</div>
    </pfe-content-set>
  </section>


  <section class="faux-container">
    <h2 class="label">pfe-content set with attributes <code>vertical</code> and <code>variant="earth"</code>
    </h2>
    <pfe-content-set vertical variant="earth">
      <h4 pfe-content-set--header>Heading 1</h4>
      <div pfe-content-set--panel>
        <p>Content for heading 1. Maecenas faucibus mollis interdum. Maecenas sed diam eget risus varius blandit sit
          amet non magna. Maecenas sed diam eget risus varius blandit sit amet non magna. Maecenas sed diam eget risus
          varius blandit sit amet non magna. Etiam porta sem malesuada magna mollis euismod. Faucibus mollis
          interdum. Maecenas sed diam eget risus varius blandit sit
          amet non magna. Maecenas sed diam eget risus varius blandit sit amet non magna.</p>
      </div>
      <h4 pfe-content-set--header>Heading 2</h4>
      <div pfe-content-set--panel>Content for heading 2. Sed posuere consectetur est at lobortis. Donec id elit non mi
        porta gravida at eget metus. Morbi leo risus, porta ac consectetur ac, vestibulum at eros. Maecenas faucibus
        mollis interdum.</div>
      <h4 pfe-content-set--header>Heading 3</h4>
      <div pfe-content-set--panel>Content for heading 3. Donec ullamcorper nulla non metus auctor fringilla. Donec
        ullamcorper nulla non metus auctor fringilla. Vestibulum id ligula porta felis euismod semper. Aenean eu leo
        quam. Pellentesque ornare sem lacinia quam venenatis vestibulum. Cras mattis consectetur purus sit amet
        fermentum.</div>
    </pfe-content-set>
  </section>

  <section class="faux-container">
    <h2 class="label">pfe-content set with attribute <code>align="center"</code></h2>
    <pfe-content-set align="center">
      <h4 pfe-content-set--header>Heading 1</h4>
      <div pfe-content-set--panel>
        <p>Content for heading 1. Maecenas faucibus mollis interdum. Maecenas sed diam eget risus varius blandit sit
          amet non magna. Maecenas sed diam eget risus varius blandit sit amet non magna. Maecenas sed diam eget risus
          varius blandit sit amet non magna. Etiam porta sem malesuada magna mollis euismod.</p>
        <div class="cta">
          <a href="https://redhat.com">Primary CTA</a>
        </div>
      </div>
      <h4 pfe-content-set--header>Heading 2</h4>
      <div pfe-content-set--panel>Content for heading 2. Sed posuere consectetur est at lobortis. Donec id elit non mi
        porta gravida at eget metus. Morbi leo risus, porta ac consectetur ac, vestibulum at eros. Maecenas faucibus
        mollis interdum.</div>
      <h4 pfe-content-set--header>Heading 3</h4>
      <div pfe-content-set--panel>Content for heading 3. Donec ullamcorper nulla non metus auctor fringilla. Donec
        ullamcorper nulla non metus auctor fringilla. Vestibulum id ligula porta felis euismod semper. Aenean eu leo
        quam. Pellentesque ornare sem lacinia quam venenatis vestibulum. Cras mattis consectetur purus sit amet
        fermentum.</div>
    </pfe-content-set>

  </section>

  <section>
    <h2 id="open-to-tab">Open pfe-content set to a specific tab on page load using a query string parameter</h2>
    <pfe-content-set id="querystring-content-set">
      <h4 pfe-content-set--header id="my-header-1">Heading 1</h4>
      <div pfe-content-set--panel id="my-panel-1">
        <p>Content for Heading 1</p>
      </div>
      <h4 pfe-content-set--header id="my-header-2">Heading 2</h4>
      <div pfe-content-set--panel id="my-panel-2">
        <p>Content for Heading 2</p>
      </div>
      <h4 pfe-content-set--header id="my-header-3">Heading 3</h4>
      <div pfe-content-set--panel id="my-panel-3">
        <p>Content for Heading 3</p>
      </div>
    </pfe-content-set>
  </section>

  <section>
    <h2 id="with-tab-history">pfe-content set with tab history</h2>
    <pfe-content-set id="my-content-set" tab-history>
      <h4 pfe-content-set--header id="header-1">Heading 1</h4>
      <div pfe-content-set--panel id="panel-1">
        <p>Content for Heading 1</p>
      </div>
      <h4 pfe-content-set--header id="header-2">Heading 2</h4>
      <div pfe-content-set--panel id="panel-2">
        <p>Content for Heading 2</p>
      </div>
      <h4 pfe-content-set--header id="header-3">Heading 3</h4>
      <div pfe-content-set--panel id="panel-3">
        <p>Content for Heading 3</p>
      </div>
    </pfe-content-set>
  </section>

  <section>
    <h3>The pfe-content-set comes with a mutation observer so that you may dynamically add headers and panels.</h3>
  </section>

  <section class="faux-container">
    <div class="build-a-panel">
      <button id="addHeaderAndPanelBtn">Add Header &amp; Panel</button>
      <h2 class="label">Click the button to see it in action!</h2>

      <pfe-content-set id="dynamic">
        <h4 pfe-content-set--header>Heading 1</h4>
        <div pfe-content-set--panel>Panel 1. Donec id elit non mi
          porta gravida at eget metus. Morbi leo risus, porta ac consectetur ac, vestibulum at eros. Maecenas faucibus
          mollis interdum.</div>
      </pfe-content-set>
    </div>
  </section>

  <section>
    <h3>Accordion nested inside a content-set component</h3>
  </section>
  <section class="faux-container" style="width: 600px;">
    <h4 class="label">pfe-content set with nested accordion, fixed width</h4>
    <pfe-content-set id="test-custom-id">
      <h4 pfe-content-set--header id="id1">Nested accordion, assigned to panel</h4>
      <pfe-accordion pfe-content-set--panel>
        <pfe-accordion-header>
          <h3>Heading 1</h3>
        </pfe-accordion-header>
        <pfe-accordion-panel>
          <p>Lorem ipsum dolor sit amet, consetetur sadipscing elitr, sed diam nonumy eirmod tempor invidunt ut labore
            et dolore magna aliquyam erat, sed diam voluptua.</p>
          <pfe-cta><a href="#">Foo</a></pfe-cta>
        </pfe-accordion-panel>
        <pfe-accordion-header>
          <h3>Heading 2</h3>
        </pfe-accordion-header>
        <pfe-accordion-panel>
          <p>At vero eos et accusam et justo duo dolores et ea rebum. Stet clita kasd gubergren, no sea takimata sanctus
            est Lorem ipsum dolor sit amet.</p>
        </pfe-accordion-panel>
        <pfe-accordion-header>
          <h3>Heading 3</h3>
        </pfe-accordion-header>
        <pfe-accordion-panel>
          <p> Lorem ipsum dolor sit amet, consetetur sadipscing elitr, sed diam nonumy eirmod tempor invidunt ut labore
            et dolore magna aliquyam erat, sed diam voluptua. At vero eos et accusam et justo duo dolores et ea rebum.
          </p>
        </pfe-accordion-panel>
      </pfe-accordion>
      <h4 pfe-content-set--header id="id2">Nested accordion, inside a div</h4>
      <div pfe-content-set--panel>
        <pfe-accordion>
          <pfe-accordion-header>
            <h3>Heading 1</h3>
          </pfe-accordion-header>
          <pfe-accordion-panel>
            <p>Stet clita kasd gubergren, no sea takimata sanctus est Lorem ipsum dolor sit amet.</p>
          </pfe-accordion-panel>
          <pfe-accordion-header>
            <h3>Heading 2</h3>
          </pfe-accordion-header>
          <pfe-accordion-panel>
            <p> Lorem ipsum dolor sit amet, consetetur sadipscing elitr, sed diam nonumy eirmod tempor invidunt ut
              labore et dolore magna aliquyam erat, sed diam voluptua.</p>
          </pfe-accordion-panel>
          <pfe-accordion-header>
            <h3>Heading 3</h3>
          </pfe-accordion-header>
          <pfe-accordion-panel>
            <p> At vero eos et accusam et justo duo dolores et ea rebum. Stet clita kasd gubergren, no sea takimata
              sanctus est Lorem ipsum dolor sit amet.</p>
          </pfe-accordion-panel>
        </pfe-accordion>
      </div>
      <h4 pfe-content-set--header id="id3">Nested tabs</h4>
      <pfe-tabs pfe-content-set--panel id="tabs">
        <pfe-tab role="heading" slot="tab">
          <h2>Tab 1</h2>
        </pfe-tab>
        <pfe-tab-panel role="region" slot="panel">
          <h2>Content 1</h2>
          <p>Lorem ipsum dolor sit amet, consectetur adipisicing elit, sed do eiusmod tempor incididunt ut labore et
            dolore magna aliqua. Ut enim ad minim veniam, quis nostrud exercitation ullamco laboris nisi ut aliquip ex
            ea commodo consequat. Duis aute irure dolor in reprehenderit in voluptate velit esse cillum dolore eu fugiat
            nulla pariatur. Excepteur sint occaecat cupidatat non proident, sunt in culpa qui officia deserunt mollit
            anim id est laborum.</p>
        </pfe-tab-panel>
        <pfe-tab role="heading" slot="tab" id="tab2">
          <h3>Tab</h3>
          <h4>2</h4>
        </pfe-tab>
        <pfe-tab-panel role="region" slot="panel">
          <h2>Content 2</h2>
          <p>Lorem ipsum dolor sit amet, consectetur adipisicing elit, sed do eiusmod tempor incididunt ut labore et
            dolore magna aliqua. Ut enim ad minim veniam, quis nostrud exercitation ullamco laboris nisi ut aliquip ex
            ea commodo consequat. Duis aute irure dolor in reprehenderit in voluptate velit esse cillum dolore eu fugiat
            nulla pariatur. Excepteur sint occaecat cupidatat non proident, sunt in culpa qui officia deserunt mollit
            anim id est laborum.</p>
          <p>Lorem ipsum dolor sit amet, consectetur adipisicing elit, sed do eiusmod tempor incididunt ut labore et
            dolore magna aliqua. Ut enim ad minim veniam, quis nostrud exercitation ullamco laboris nisi ut aliquip ex
            ea commodo consequat. Duis aute irure dolor in reprehenderit in voluptate velit esse cillum dolore eu fugiat
            nulla pariatur. Excepteur sint occaecat cupidatat non proident, sunt in culpa qui officia deserunt mollit
            anim id est laborum.</p>
        </pfe-tab-panel>
      </pfe-tabs>
    </pfe-content-set>
  </section>
  <section class="faux-container">
    <h4 class="label">pfe-content set with nested accordion</h4>
    <pfe-content-set id="test-custom-id">
      <h4 pfe-content-set--header id="newHeader">Nested accordion, assigned to panel</h4>
      <pfe-accordion pfe-content-set--panel>
        <pfe-accordion-header>
          <h3>Heading 1</h3>
        </pfe-accordion-header>
        <pfe-accordion-panel>
          <p>Lorem ipsum dolor sit amet, consetetur sadipscing elitr, sed diam nonumy eirmod tempor invidunt ut labore
            et dolore magna aliquyam erat, sed diam voluptua.</p>
          <pfe-cta><a href="#">Foo</a></pfe-cta>
        </pfe-accordion-panel>
        <pfe-accordion-header>
          <h3>Heading 2</h3>
        </pfe-accordion-header>
        <pfe-accordion-panel>
          <p>At vero eos et accusam et justo duo dolores et ea rebum. Stet clita kasd gubergren, no sea takimata sanctus
            est Lorem ipsum dolor sit amet.</p>
        </pfe-accordion-panel>
        <pfe-accordion-header>
          <h3>Heading 3</h3>
        </pfe-accordion-header>
        <pfe-accordion-panel>
          <p> Lorem ipsum dolor sit amet, consetetur sadipscing elitr, sed diam nonumy eirmod tempor invidunt ut labore
            et dolore magna aliquyam erat, sed diam voluptua. At vero eos et accusam et justo duo dolores et ea rebum.
          </p>
        </pfe-accordion-panel>
      </pfe-accordion>
      <h4 pfe-content-set--header id="newPanel">Nested accordion, inside a div</h4>
      <div pfe-content-set--panel>
        <pfe-accordion>
          <pfe-accordion-header>
            <h3>Heading 1</h3>
          </pfe-accordion-header>
          <pfe-accordion-panel>
            <p>Stet clita kasd gubergren, no sea takimata sanctus est Lorem ipsum dolor sit amet.</p>
          </pfe-accordion-panel>
          <pfe-accordion-header>
            <h3>Heading 2</h3>
          </pfe-accordion-header>
          <pfe-accordion-panel>
            <p> Lorem ipsum dolor sit amet, consetetur sadipscing elitr, sed diam nonumy eirmod tempor invidunt ut
              labore et dolore magna aliquyam erat, sed diam voluptua.</p>
          </pfe-accordion-panel>
          <pfe-accordion-header>
            <h3>Heading 3</h3>
          </pfe-accordion-header>
          <pfe-accordion-panel>
            <p> At vero eos et accusam et justo duo dolores et ea rebum. Stet clita kasd gubergren, no sea takimata
              sanctus est Lorem ipsum dolor sit amet.</p>
          </pfe-accordion-panel>
        </pfe-accordion>
      </div>
      <h4 pfe-content-set--header id="id3">Nested tabs</h4>
      <pfe-tabs pfe-content-set--panel id="tabs">
        <pfe-tab role="heading" slot="tab">
          <h2>Tab 1</h2>
        </pfe-tab>
        <pfe-tab-panel role="region" slot="panel">
          <h2>Content 1</h2>
          <p>Lorem ipsum dolor sit amet, consectetur adipisicing elit, sed do eiusmod tempor incididunt ut labore et
            dolore magna aliqua. Ut enim ad minim veniam, quis nostrud exercitation ullamco laboris nisi ut aliquip ex
            ea commodo consequat. Duis aute irure dolor in reprehenderit in voluptate velit esse cillum dolore eu fugiat
            nulla pariatur. Excepteur sint occaecat cupidatat non proident, sunt in culpa qui officia deserunt mollit
            anim id est laborum.</p>
        </pfe-tab-panel>
        <pfe-tab role="heading" slot="tab">
          <h3>Tab</h3>
          <h4>2</h4>
        </pfe-tab>
        <pfe-tab-panel role="region" slot="panel">
          <h2>Content 2</h2>
          <p>Lorem ipsum dolor sit amet, consectetur adipisicing elit, sed do eiusmod tempor incididunt ut labore et
            dolore magna aliqua. Ut enim ad minim veniam, quis nostrud exercitation ullamco laboris nisi ut aliquip ex
            ea commodo consequat. Duis aute irure dolor in reprehenderit in voluptate velit esse cillum dolore eu fugiat
            nulla pariatur. Excepteur sint occaecat cupidatat non proident, sunt in culpa qui officia deserunt mollit
            anim id est laborum.</p>
          <p>Lorem ipsum dolor sit amet, consectetur adipisicing elit, sed do eiusmod tempor incididunt ut labore et
            dolore magna aliqua. Ut enim ad minim veniam, quis nostrud exercitation ullamco laboris nisi ut aliquip ex
            ea commodo consequat. Duis aute irure dolor in reprehenderit in voluptate velit esse cillum dolore eu fugiat
            nulla pariatur. Excepteur sint occaecat cupidatat non proident, sunt in culpa qui officia deserunt mollit
            anim id est laborum.</p>
        </pfe-tab-panel>
      </pfe-tabs>
    </pfe-content-set>
  </section>

  <script>
    var btn = document.querySelector("#addHeaderAndPanelBtn");
    var pfeContentSet = document.querySelector("#dynamic");

    btn.addEventListener("click", function () {
      var fragment = document.createDocumentFragment();

      var header = document.createElement("h4");
      header.setAttribute("pfe-content-set--header", true);
      header.textContent = "New Heading";

      var panel = document.createElement("div");
      panel.setAttribute("pfe-content-set--panel", true);
      panel.textContent = "New Panel";

      fragment.appendChild(header);
      fragment.appendChild(panel);
      pfeContentSet.appendChild(fragment);
    });

  </script>
</body>

</html><|MERGE_RESOLUTION|>--- conflicted
+++ resolved
@@ -1,490 +1,3 @@
-<!DOCTYPE html>
-<html>
-
-<head>
-  <meta charset="utf-8">
-  <title>PatternFly Element | pfe-content-set Demo</title>
-
-  <meta name="viewport" content="width=device-width, initial-scale=1.0, maximum-scale=1, user-scalable=0" />
-  <title>PatternFly Element | pfe-content-set Demo</title>
-
-  <link rel="stylesheet" type="text/css" href="//overpass-30e2.kxcdn.com/overpass.css">
-
-  <!-- Stylesheets for testing light DOM styles.
-    <link rel="stylesheet" href="https://cdnjs.cloudflare.com/ajax/libs/twitter-bootstrap/4.3.1/css/bootstrap-reboot.css">
-    <link rel="stylesheet" href="https://cdnjs.cloudflare.com/ajax/libs/typebase.css/0.5.0/typebase.css">
-    -->
-  <noscript>
-    <link href="../../pfelement/dist/pfelement--noscript.min.css" rel="stylesheet">
-  </noscript>
-
-  <link rel="stylesheet" href="../../pfe-styles/dist/pfe-base.css" />
-  <link rel="stylesheet" href="../../pfe-styles/dist/pfe-context.css" />
-  <link rel="stylesheet" href="../../pfe-styles/dist/pfe-layouts.css" />
-<<<<<<< HEAD
-  <link href="../../pfelement/dist/pfelement.min.css" rel="stylesheet">
-=======
-
-  <link href="../../pfelement/dist/pfelement.min.css" rel="stylesheet" />
->>>>>>> ac857da8
-
-  <!-- uncomment the es5-adapter if you're using the umd version -->
-  <script src="/examples/node_modules/@webcomponents/webcomponentsjs/custom-elements-es5-adapter.js"></script>
-  <script src="/examples/node_modules/@webcomponents/webcomponentsjs/webcomponents-bundle.js"></script>
-  <script src="/examples/node_modules/requirejs/require.js"></script>
-
-  <script>
-    require([
-      "../dist/pfe-content-set.umd.js",
-      "../../pfe-cta/dist/pfe-cta.umd.js",
-      "../../pfe-band/dist/pfe-band.umd.js"
-    ])
-
-  </script>
-
-  <link href="demo.css" rel="stylesheet" />
-</head>
-
-<body unresolved>
-  <section>
-    <h1>&lt;pfe-content-set&gt;</h1>
-    <h3>This combo component will render the contents as either an <a href="#accordion">accordion</a> or a <a
-        href="#tabs">tab set</a> depending on the available space. The default breakpoint is 700px. If the size of the
-      pfe-content-set container is larger than 700px it will upgrade to <code>pfe-tabs</code>. If not, it will upgrade
-      to <code>pfe-accordion</code>.</h3>
-    <h3>It will also pass variants on to the upgraded component, such as <code>variant</code>.</h3>
-  </section>
-
-  <section class="faux-container" style="max-width: 600px">
-    <h4 class="label">Default pfe-content-set in a 600px container</h4>
-
-    <pfe-content-set id="accordion">
-      <h4 pfe-content-set--header>Heading 1</h4>
-      <div pfe-content-set--panel>
-        <p>Content for heading 1. Maecenas faucibus mollis interdum. Maecenas sed diam eget risus varius blandit sit
-          amet non magna. Maecenas sed diam eget risus varius blandit sit amet non magna. Maecenas sed diam eget risus
-          varius blandit sit amet non magna. Etiam porta sem malesuada magna mollis euismod.</p>
-      </div>
-      <h4 pfe-content-set--header>Heading 2</h4>
-      <div pfe-content-set--panel>Content for heading 2. Sed posuere consectetur est at lobortis. Donec id elit non mi
-        porta gravida at eget metus. Morbi leo risus, porta ac consectetur ac, vestibulum at eros. Maecenas faucibus
-        mollis interdum.</div>
-      <h4 pfe-content-set--header>Heading 3</h4>
-      <div pfe-content-set--panel>
-        <div class="floating-card">
-          <p>Lorem ipsum dolor sit amet, consectetur adipisicing elit, sed do eiusmod tempor incididunt ut labore et
-            dolore magna aliqua. Ut enim ad minim veniam, quis nostrud exercitation ullamco laboris nisi ut aliquip ex
-            ea commodo consequat. Duis aute irure dolor in reprehenderit in voluptate velit esse cillum dolore eu fugiat
-            nulla pariatur. Excepteur sint occaecat cupidatat non proident, sunt in culpa qui officia deserunt mollit
-            anim id est laborum.</p>
-        </div>
-        <div class="floating-card">
-          <p>Sed do eiusmod tempor incididunt ut labore et dolore magna aliqua. Ut enim ad minim veniam, quis nostrud
-            exercitation ullamco laboris nisi ut aliquip ex ea commodo consequat. Duis aute irure dolor in reprehenderit
-            in voluptate velit esse cillum dolore eu fugiat nulla pariatur. Excepteur sint occaecat cupidatat non
-            proident, sunt in culpa qui officia deserunt mollit anim id est laborum.</p>
-        </div>
-      </div>
-    </pfe-content-set>
-  </section>
-
-  <section class="faux-container" style="max-width: 800px">
-    <h4 class="label">Default pfe-content-set in a 800px container</h4>
-
-    <pfe-content-set id="tabs" selected-index="1">
-      <h4 pfe-content-set--header>Heading 1</h4>
-      <div pfe-content-set--panel>
-        <p>Content for heading 1. Maecenas faucibus mollis interdum. Maecenas sed diam eget risus varius blandit sit
-          amet non magna. Maecenas sed diam eget risus varius blandit sit amet non magna. Maecenas sed diam eget risus
-          varius blandit sit amet non magna. Etiam porta sem malesuada magna mollis euismod.</p>
-      </div>
-      <h4 pfe-content-set--header>Heading 2</h4>
-      <div pfe-content-set--panel>Content for heading 2. Sed posuere consectetur est at lobortis. Donec id elit non mi
-        porta gravida at eget metus. Morbi leo risus, porta ac consectetur ac, vestibulum at eros. Maecenas faucibus
-        mollis interdum.</div>
-      <h4 pfe-content-set--header>Heading 3</h4>
-      <div pfe-content-set--panel>Content for heading 3. Donec ullamcorper nulla non metus auctor fringilla. Donec
-        ullamcorper nulla non metus auctor fringilla. Vestibulum id ligula porta felis euismod semper. Aenean eu leo
-        quam. Pellentesque ornare sem lacinia quam venenatis vestibulum. Cras mattis consectetur purus sit amet
-        fermentum.</div>
-    </pfe-content-set>
-  </section>
-
-  <section>
-    <h3>These next pfe-content-set examples have a custom attribute <code>breakpoint="500"</code>.
-      You can set the value with or without the <code>px</code> suffix.The containers are the same sizes as
-      above, 600px and 800px. However the pfe-content set should now upgrade to pfe-tabs in both instances.
-    </h3>
-  </section>
-  <section class="faux-container" style="max-width: 600px">
-    <h4 class="label">Default pfe-content-set in a 600px container</h4>
-
-    <pfe-content-set breakpoint="500">
-      <h4 pfe-content-set--header>Heading 1</h4>
-      <div pfe-content-set--panel>
-        <p>Content for heading 1. Maecenas faucibus mollis interdum. Maecenas sed diam eget risus varius blandit sit
-          amet non magna. Maecenas sed diam eget risus varius blandit sit amet non magna. Maecenas sed diam eget
-          risus
-          varius blandit sit amet non magna. Etiam porta sem malesuada magna mollis euismod.</p>
-      </div>
-      <h4 pfe-content-set--header>Heading 2</h4>
-      <div pfe-content-set--panel>Content for heading 2. Sed posuere consectetur est at lobortis. Donec id elit non
-        mi
-        porta gravida at eget metus. Morbi leo risus, porta ac consectetur ac, vestibulum at eros. Maecenas faucibus
-        mollis interdum.</div>
-      <h4 pfe-content-set--header>Heading 3</h4>
-      <div pfe-content-set--panel>Content for heading 3. Donec ullamcorper nulla non metus auctor fringilla. Donec
-        ullamcorper nulla non metus auctor fringilla. Vestibulum id ligula porta felis euismod semper. Aenean eu leo
-        quam. Pellentesque ornare sem lacinia quam venenatis vestibulum. Cras mattis consectetur purus sit amet
-        fermentum.</div>
-    </pfe-content-set>
-  </section>
-
-  <section class="faux-container" style="max-width: 900px">
-    <h4 class="label">Default pfe-content-set in a 900px container</h4>
-
-    <pfe-content-set breakpoint="500">
-      <h4 pfe-content-set--header>Heading 1</h4>
-      <div pfe-content-set--panel>
-        <p>Content for heading 1. Maecenas faucibus mollis interdum. Maecenas sed diam eget risus varius blandit sit
-          amet non magna. Maecenas sed diam eget risus varius blandit sit amet non magna. Maecenas sed diam eget
-          risus
-          varius blandit sit amet non magna. Etiam porta sem malesuada magna mollis euismod.</p>
-      </div>
-      <h4 pfe-content-set--header>Heading 2</h4>
-      <div pfe-content-set--panel>Content for heading 2. Sed posuere consectetur est at lobortis. Donec id elit non
-        mi
-        porta gravida at eget metus. Morbi leo risus, porta ac consectetur ac, vestibulum at eros. Maecenas faucibus
-        mollis interdum.</div>
-      <h4 pfe-content-set--header>Heading 3</h4>
-      <div pfe-content-set--panel>Content for heading 3. Donec ullamcorper nulla non metus auctor fringilla. Donec
-        ullamcorper nulla non metus auctor fringilla. Vestibulum id ligula porta felis euismod semper. Aenean eu leo
-        quam. Pellentesque ornare sem lacinia quam venenatis vestibulum. Cras mattis consectetur purus sit amet
-        fermentum.</div>
-    </pfe-content-set>
-  </section>
-
-
-  <section>
-    <h3>These pfe-content-set examples are inside a pfe-band. Notice that if you set the window to 768px wide, or
-      "tablet size", the
-      pfe-content-set will still become tabs, because of the default breakpoint.</h3>
-  </section>
-
-  <pfe-band color="light">
-    <pfe-content-set>
-      <h4 pfe-content-set--header>Heading 1</h4>
-      <div pfe-content-set--panel>
-        <p>Content for heading 1. Maecenas faucibus mollis interdum. Maecenas sed diam eget risus varius blandit sit
-          amet
-          non magna. Maecenas sed diam eget risus varius blandit sit amet non magna. Maecenas sed diam eget risus varius
-          blandit sit amet non magna. Etiam porta sem malesuada magna mollis euismod.</p>
-        <pfe-cta>
-          <a href="https://redhat.com">Primary CTA</a>
-        </pfe-cta>
-      </div>
-      <h4 pfe-content-set--header>Heading 2</h4>
-      <div pfe-content-set--panel>Content for heading 2. Sed posuere consectetur est at lobortis. Donec id elit non mi
-        porta gravida at eget metus. Morbi leo risus, porta ac consectetur ac, vestibulum at eros. Maecenas faucibus
-        mollis interdum.</div>
-      <h4 pfe-content-set--header>Heading 3</h4>
-      <div pfe-content-set--panel>Content for heading 3. Donec ullamcorper nulla non metus auctor fringilla. Donec
-        ullamcorper nulla non metus auctor fringilla. Vestibulum id ligula porta felis euismod semper. Aenean eu leo
-        quam.
-        Pellentesque ornare sem lacinia quam venenatis vestibulum. Cras mattis consectetur purus sit amet fermentum.
-      </div>
-    </pfe-content-set>
-  </pfe-band>
-
-  <pfe-band color="darkest">
-
-    <pfe-content-set>
-      <h4 pfe-content-set--header>Heading 1</h4>
-      <div pfe-content-set--panel>
-        <p>Content for heading 1. Maecenas faucibus mollis interdum. Maecenas sed diam eget risus varius blandit sit
-          amet non magna. Maecenas sed diam eget risus varius blandit sit amet non magna. Maecenas sed diam eget risus
-          varius blandit sit amet non magna. Etiam porta sem malesuada magna mollis euismod.</p>
-        <pfe-cta>
-          <a href="https://redhat.com">Primary CTA</a>
-        </pfe-cta>
-      </div>
-      <h4 pfe-content-set--header>Heading 2</h4>
-      <div pfe-content-set--panel>Content for heading 2. Sed posuere consectetur est at lobortis. Donec id elit non mi
-        porta gravida at eget metus. Morbi leo risus, porta ac consectetur ac, vestibulum at eros. Maecenas faucibus
-        mollis interdum.</div>
-      <h4 pfe-content-set--header>Heading 3</h4>
-      <div pfe-content-set--panel>Content for heading 3. </div>
-    </pfe-content-set>
-
-  </pfe-band>
-
-  <br />
-
-  <section>
-    <h3>Attributes: <code>vertical</code>, <code>variant</code> and <code>align</code></h3>
-  </section>
-  <section class="faux-container">
-    <h2 class="label">pfe-content set with attributes <code>vertical</code> and <code>variant="wind"</code>
-    </h2>
-    <pfe-content-set vertical variant="wind">
-      <h4 pfe-content-set--header>Heading 1</h4>
-      <div pfe-content-set--panel>
-        <p>Content for heading 1. Maecenas faucibus mollis interdum. Maecenas sed diam eget risus varius blandit sit
-          amet non magna. Maecenas sed diam eget risus varius blandit sit amet non magna. Maecenas sed diam eget risus
-          varius blandit sit amet non magna. Etiam porta sem malesuada magna mollis euismod.</p>
-      </div>
-      <h4 pfe-content-set--header>Heading 2</h4>
-      <div pfe-content-set--panel>Content for heading 2. Sed posuere consectetur est at lobortis. Donec id elit non mi
-        porta gravida at eget metus. Morbi leo risus, porta ac consectetur ac, vestibulum at eros. Maecenas faucibus
-        mollis interdum.</div>
-      <h4 pfe-content-set--header>Heading 3</h4>
-      <div pfe-content-set--panel>Content for heading 3. Donec ullamcorper nulla non metus auctor fringilla. Donec
-        ullamcorper nulla non metus auctor fringilla. Vestibulum id ligula porta felis euismod semper. Aenean eu leo
-        quam. Pellentesque ornare sem lacinia quam venenatis vestibulum. Cras mattis consectetur purus sit amet
-        fermentum.</div>
-    </pfe-content-set>
-  </section>
-
-
-  <section class="faux-container">
-    <h2 class="label">pfe-content set with attributes <code>vertical</code> and <code>variant="earth"</code>
-    </h2>
-    <pfe-content-set vertical variant="earth">
-      <h4 pfe-content-set--header>Heading 1</h4>
-      <div pfe-content-set--panel>
-        <p>Content for heading 1. Maecenas faucibus mollis interdum. Maecenas sed diam eget risus varius blandit sit
-          amet non magna. Maecenas sed diam eget risus varius blandit sit amet non magna. Maecenas sed diam eget risus
-          varius blandit sit amet non magna. Etiam porta sem malesuada magna mollis euismod. Faucibus mollis
-          interdum. Maecenas sed diam eget risus varius blandit sit
-          amet non magna. Maecenas sed diam eget risus varius blandit sit amet non magna.</p>
-      </div>
-      <h4 pfe-content-set--header>Heading 2</h4>
-      <div pfe-content-set--panel>Content for heading 2. Sed posuere consectetur est at lobortis. Donec id elit non mi
-        porta gravida at eget metus. Morbi leo risus, porta ac consectetur ac, vestibulum at eros. Maecenas faucibus
-        mollis interdum.</div>
-      <h4 pfe-content-set--header>Heading 3</h4>
-      <div pfe-content-set--panel>Content for heading 3. Donec ullamcorper nulla non metus auctor fringilla. Donec
-        ullamcorper nulla non metus auctor fringilla. Vestibulum id ligula porta felis euismod semper. Aenean eu leo
-        quam. Pellentesque ornare sem lacinia quam venenatis vestibulum. Cras mattis consectetur purus sit amet
-        fermentum.</div>
-    </pfe-content-set>
-  </section>
-
-  <section class="faux-container">
-    <h2 class="label">pfe-content set with attribute <code>align="center"</code></h2>
-    <pfe-content-set align="center">
-      <h4 pfe-content-set--header>Heading 1</h4>
-      <div pfe-content-set--panel>
-        <p>Content for heading 1. Maecenas faucibus mollis interdum. Maecenas sed diam eget risus varius blandit sit
-          amet non magna. Maecenas sed diam eget risus varius blandit sit amet non magna. Maecenas sed diam eget risus
-          varius blandit sit amet non magna. Etiam porta sem malesuada magna mollis euismod.</p>
-        <div class="cta">
-          <a href="https://redhat.com">Primary CTA</a>
-        </div>
-      </div>
-      <h4 pfe-content-set--header>Heading 2</h4>
-      <div pfe-content-set--panel>Content for heading 2. Sed posuere consectetur est at lobortis. Donec id elit non mi
-        porta gravida at eget metus. Morbi leo risus, porta ac consectetur ac, vestibulum at eros. Maecenas faucibus
-        mollis interdum.</div>
-      <h4 pfe-content-set--header>Heading 3</h4>
-      <div pfe-content-set--panel>Content for heading 3. Donec ullamcorper nulla non metus auctor fringilla. Donec
-        ullamcorper nulla non metus auctor fringilla. Vestibulum id ligula porta felis euismod semper. Aenean eu leo
-        quam. Pellentesque ornare sem lacinia quam venenatis vestibulum. Cras mattis consectetur purus sit amet
-        fermentum.</div>
-    </pfe-content-set>
-
-  </section>
-
-  <section>
-    <h2 id="open-to-tab">Open pfe-content set to a specific tab on page load using a query string parameter</h2>
-    <pfe-content-set id="querystring-content-set">
-      <h4 pfe-content-set--header id="my-header-1">Heading 1</h4>
-      <div pfe-content-set--panel id="my-panel-1">
-        <p>Content for Heading 1</p>
-      </div>
-      <h4 pfe-content-set--header id="my-header-2">Heading 2</h4>
-      <div pfe-content-set--panel id="my-panel-2">
-        <p>Content for Heading 2</p>
-      </div>
-      <h4 pfe-content-set--header id="my-header-3">Heading 3</h4>
-      <div pfe-content-set--panel id="my-panel-3">
-        <p>Content for Heading 3</p>
-      </div>
-    </pfe-content-set>
-  </section>
-
-  <section>
-    <h2 id="with-tab-history">pfe-content set with tab history</h2>
-    <pfe-content-set id="my-content-set" tab-history>
-      <h4 pfe-content-set--header id="header-1">Heading 1</h4>
-      <div pfe-content-set--panel id="panel-1">
-        <p>Content for Heading 1</p>
-      </div>
-      <h4 pfe-content-set--header id="header-2">Heading 2</h4>
-      <div pfe-content-set--panel id="panel-2">
-        <p>Content for Heading 2</p>
-      </div>
-      <h4 pfe-content-set--header id="header-3">Heading 3</h4>
-      <div pfe-content-set--panel id="panel-3">
-        <p>Content for Heading 3</p>
-      </div>
-    </pfe-content-set>
-  </section>
-
-  <section>
-    <h3>The pfe-content-set comes with a mutation observer so that you may dynamically add headers and panels.</h3>
-  </section>
-
-  <section class="faux-container">
-    <div class="build-a-panel">
-      <button id="addHeaderAndPanelBtn">Add Header &amp; Panel</button>
-      <h2 class="label">Click the button to see it in action!</h2>
-
-      <pfe-content-set id="dynamic">
-        <h4 pfe-content-set--header>Heading 1</h4>
-        <div pfe-content-set--panel>Panel 1. Donec id elit non mi
-          porta gravida at eget metus. Morbi leo risus, porta ac consectetur ac, vestibulum at eros. Maecenas faucibus
-          mollis interdum.</div>
-      </pfe-content-set>
-    </div>
-  </section>
-
-  <section>
-    <h3>Accordion nested inside a content-set component</h3>
-  </section>
-  <section class="faux-container" style="width: 600px;">
-    <h4 class="label">pfe-content set with nested accordion, fixed width</h4>
-    <pfe-content-set id="test-custom-id">
-      <h4 pfe-content-set--header id="id1">Nested accordion, assigned to panel</h4>
-      <pfe-accordion pfe-content-set--panel>
-        <pfe-accordion-header>
-          <h3>Heading 1</h3>
-        </pfe-accordion-header>
-        <pfe-accordion-panel>
-          <p>Lorem ipsum dolor sit amet, consetetur sadipscing elitr, sed diam nonumy eirmod tempor invidunt ut labore
-            et dolore magna aliquyam erat, sed diam voluptua.</p>
-          <pfe-cta><a href="#">Foo</a></pfe-cta>
-        </pfe-accordion-panel>
-        <pfe-accordion-header>
-          <h3>Heading 2</h3>
-        </pfe-accordion-header>
-        <pfe-accordion-panel>
-          <p>At vero eos et accusam et justo duo dolores et ea rebum. Stet clita kasd gubergren, no sea takimata sanctus
-            est Lorem ipsum dolor sit amet.</p>
-        </pfe-accordion-panel>
-        <pfe-accordion-header>
-          <h3>Heading 3</h3>
-        </pfe-accordion-header>
-        <pfe-accordion-panel>
-          <p> Lorem ipsum dolor sit amet, consetetur sadipscing elitr, sed diam nonumy eirmod tempor invidunt ut labore
-            et dolore magna aliquyam erat, sed diam voluptua. At vero eos et accusam et justo duo dolores et ea rebum.
-          </p>
-        </pfe-accordion-panel>
-      </pfe-accordion>
-      <h4 pfe-content-set--header id="id2">Nested accordion, inside a div</h4>
-      <div pfe-content-set--panel>
-        <pfe-accordion>
-          <pfe-accordion-header>
-            <h3>Heading 1</h3>
-          </pfe-accordion-header>
-          <pfe-accordion-panel>
-            <p>Stet clita kasd gubergren, no sea takimata sanctus est Lorem ipsum dolor sit amet.</p>
-          </pfe-accordion-panel>
-          <pfe-accordion-header>
-            <h3>Heading 2</h3>
-          </pfe-accordion-header>
-          <pfe-accordion-panel>
-            <p> Lorem ipsum dolor sit amet, consetetur sadipscing elitr, sed diam nonumy eirmod tempor invidunt ut
-              labore et dolore magna aliquyam erat, sed diam voluptua.</p>
-          </pfe-accordion-panel>
-          <pfe-accordion-header>
-            <h3>Heading 3</h3>
-          </pfe-accordion-header>
-          <pfe-accordion-panel>
-            <p> At vero eos et accusam et justo duo dolores et ea rebum. Stet clita kasd gubergren, no sea takimata
-              sanctus est Lorem ipsum dolor sit amet.</p>
-          </pfe-accordion-panel>
-        </pfe-accordion>
-      </div>
-      <h4 pfe-content-set--header id="id3">Nested tabs</h4>
-      <pfe-tabs pfe-content-set--panel id="tabs">
-        <pfe-tab role="heading" slot="tab">
-          <h2>Tab 1</h2>
-        </pfe-tab>
-        <pfe-tab-panel role="region" slot="panel">
-          <h2>Content 1</h2>
-          <p>Lorem ipsum dolor sit amet, consectetur adipisicing elit, sed do eiusmod tempor incididunt ut labore et
-            dolore magna aliqua. Ut enim ad minim veniam, quis nostrud exercitation ullamco laboris nisi ut aliquip ex
-            ea commodo consequat. Duis aute irure dolor in reprehenderit in voluptate velit esse cillum dolore eu fugiat
-            nulla pariatur. Excepteur sint occaecat cupidatat non proident, sunt in culpa qui officia deserunt mollit
-            anim id est laborum.</p>
-        </pfe-tab-panel>
-        <pfe-tab role="heading" slot="tab" id="tab2">
-          <h3>Tab</h3>
-          <h4>2</h4>
-        </pfe-tab>
-        <pfe-tab-panel role="region" slot="panel">
-          <h2>Content 2</h2>
-          <p>Lorem ipsum dolor sit amet, consectetur adipisicing elit, sed do eiusmod tempor incididunt ut labore et
-            dolore magna aliqua. Ut enim ad minim veniam, quis nostrud exercitation ullamco laboris nisi ut aliquip ex
-            ea commodo consequat. Duis aute irure dolor in reprehenderit in voluptate velit esse cillum dolore eu fugiat
-            nulla pariatur. Excepteur sint occaecat cupidatat non proident, sunt in culpa qui officia deserunt mollit
-            anim id est laborum.</p>
-          <p>Lorem ipsum dolor sit amet, consectetur adipisicing elit, sed do eiusmod tempor incididunt ut labore et
-            dolore magna aliqua. Ut enim ad minim veniam, quis nostrud exercitation ullamco laboris nisi ut aliquip ex
-            ea commodo consequat. Duis aute irure dolor in reprehenderit in voluptate velit esse cillum dolore eu fugiat
-            nulla pariatur. Excepteur sint occaecat cupidatat non proident, sunt in culpa qui officia deserunt mollit
-            anim id est laborum.</p>
-        </pfe-tab-panel>
-      </pfe-tabs>
-    </pfe-content-set>
-  </section>
-  <section class="faux-container">
-    <h4 class="label">pfe-content set with nested accordion</h4>
-    <pfe-content-set id="test-custom-id">
-      <h4 pfe-content-set--header id="newHeader">Nested accordion, assigned to panel</h4>
-      <pfe-accordion pfe-content-set--panel>
-        <pfe-accordion-header>
-          <h3>Heading 1</h3>
-        </pfe-accordion-header>
-        <pfe-accordion-panel>
-          <p>Lorem ipsum dolor sit amet, consetetur sadipscing elitr, sed diam nonumy eirmod tempor invidunt ut labore
-            et dolore magna aliquyam erat, sed diam voluptua.</p>
-          <pfe-cta><a href="#">Foo</a></pfe-cta>
-        </pfe-accordion-panel>
-        <pfe-accordion-header>
-          <h3>Heading 2</h3>
-        </pfe-accordion-header>
-        <pfe-accordion-panel>
-          <p>At vero eos et accusam et justo duo dolores et ea rebum. Stet clita kasd gubergren, no sea takimata sanctus
-            est Lorem ipsum dolor sit amet.</p>
-        </pfe-accordion-panel>
-        <pfe-accordion-header>
-          <h3>Heading 3</h3>
-        </pfe-accordion-header>
-        <pfe-accordion-panel>
-          <p> Lorem ipsum dolor sit amet, consetetur sadipscing elitr, sed diam nonumy eirmod tempor invidunt ut labore
-            et dolore magna aliquyam erat, sed diam voluptua. At vero eos et accusam et justo duo dolores et ea rebum.
-          </p>
-        </pfe-accordion-panel>
-      </pfe-accordion>
-      <h4 pfe-content-set--header id="newPanel">Nested accordion, inside a div</h4>
-      <div pfe-content-set--panel>
-        <pfe-accordion>
-          <pfe-accordion-header>
-            <h3>Heading 1</h3>
-          </pfe-accordion-header>
-          <pfe-accordion-panel>
-            <p>Stet clita kasd gubergren, no sea takimata sanctus est Lorem ipsum dolor sit amet.</p>
-          </pfe-accordion-panel>
-          <pfe-accordion-header>
-            <h3>Heading 2</h3>
-          </pfe-accordion-header>
-          <pfe-accordion-panel>
-            <p> Lorem ipsum dolor sit amet, consetetur sadipscing elitr, sed diam nonumy eirmod tempor invidunt ut
-              labore et dolore magna aliquyam erat, sed diam voluptua.</p>
-          </pfe-accordion-panel>
-          <pfe-accordion-header>
             <h3>Heading 3</h3>
           </pfe-accordion-header>
           <pfe-accordion-panel>
