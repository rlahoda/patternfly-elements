<!DOCTYPE html>
<html>
<<<<<<< HEAD
  <head>
    <title>PatternFly Elements: Content set Demo</title>

    <meta charset="utf-8">
    <meta name="viewport" content="width=device-width, initial-scale=1.0, maximum-scale=1" />

    <noscript>
      <link href="../../pfelement/dist/pfelement--noscript.min.css" rel="stylesheet">
    </noscript>

    <link href="../../pfelement/dist/pfelement.min.css" rel="stylesheet">

    <!-- Stylesheets for testing light DOM styles.
    <link rel="stylesheet" href="https://cdnjs.cloudflare.com/ajax/libs/twitter-bootstrap/4.3.1/css/bootstrap-reboot.css">
    <link rel="stylesheet" href="https://cdnjs.cloudflare.com/ajax/libs/typebase.css/0.5.0/typebase.css">
    -->

    <link rel="stylesheet" href="../../pfe-styles/dist/pfe-base.css" />
    <link rel="stylesheet" href="../../pfe-styles/dist/pfe-context.css" />
    <link rel="stylesheet" href="../../pfe-styles/dist/pfe-layouts.css" />

    <!-- uncomment the es5-adapter if you're using the umd version -->
    <script src="https://cdnjs.cloudflare.com/ajax/libs/webcomponentsjs/2.3.0/custom-elements-es5-adapter.js"></script>
    <script src="https://cdnjs.cloudflare.com/ajax/libs/webcomponentsjs/2.3.0/webcomponents-bundle.js"></script>
    <script src="https://cdnjs.cloudflare.com/ajax/libs/require.js/2.3.6/require.min.js"></script>

    <script>
      require([
        "../dist/pfe-content-set.umd.js",
        "../../pfe-cta/dist/pfe-cta.umd.js"
      ])
    </script>

    <style>
      .faux-container {
        border: 1px dashed #ccc;
        padding: 30px;
      }
      h2 {
        font-size: 1.2em;
        color: var(--pfe-broadcasted--text);
      }
      h3 {
        font-size: 1.4em;
        color: var(--pfe-broadcasted--text);
      }
      hr {
        margin: 40px 10px;
        border-color: transparent;
        border-bottom-color: #ccc;
      }

      section {
        padding: 2rem;
      }

      .dark-background {
        background-color: #000;
      }

      .border-bottom {
        border-bottom: 1px solid var(--pfe-broadcasted--text);
      }
    </style>
  </head>
  <body unresolved>
=======

<head>
  <meta charset="utf-8">
  <title>PatternFly Element | pfe-content-set Demo</title>

  <meta name="viewport" content="width=device-width, initial-scale=1.0, maximum-scale=1, user-scalable=0" />
  <title>PatternFly Element | pfe-content-set Demo</title>

  <link rel="stylesheet" type="text/css" href="//overpass-30e2.kxcdn.com/overpass.css">

  <!-- Stylesheets for testing light DOM styles.
    <link rel="stylesheet" href="https://cdnjs.cloudflare.com/ajax/libs/twitter-bootstrap/4.3.1/css/bootstrap-reboot.css">
    <link rel="stylesheet" href="https://cdnjs.cloudflare.com/ajax/libs/typebase.css/0.5.0/typebase.css">
    -->
  <noscript>
    <link href="../../pfelement/dist/pfelement--noscript.min.css" rel="stylesheet">
  </noscript>

  <link rel="stylesheet" href="../../pfe-styles/dist/pfe-base.css" />
  <link rel="stylesheet" href="../../pfe-styles/dist/pfe-context.css" />
  <link rel="stylesheet" href="../../pfe-styles/dist/pfe-layouts.css" />

  <link href="../../pfelement/dist/pfelement.min.css" rel="stylesheet" />

  <!-- uncomment the es5-adapter if you're using the umd version -->
  <script src="/examples/node_modules/@webcomponents/webcomponentsjs/custom-elements-es5-adapter.js"></script>
  <script src="/examples/node_modules/@webcomponents/webcomponentsjs/webcomponents-bundle.js"></script>
  <script src="/examples/node_modules/requirejs/require.js"></script>

  <script>
    require([
      "../dist/pfe-content-set.umd.js",
      "../../pfe-cta/dist/pfe-cta.umd.js",
      "../../pfe-band/dist/pfe-band.umd.js"
    ])

  </script>

  <link href="demo.css" rel="stylesheet" />
</head>

<body unresolved>
  <section>
>>>>>>> ca9428c2
    <h1>&lt;pfe-content-set&gt;</h1>
    <h3>This combo component will render the contents as either an <a href="#accordion">accordion</a> or a <a
        href="#tabs">tab set</a> depending on the available space. The default breakpoint is 700px. If the size of the
      pfe-content-set container is larger than 700px it will upgrade to <code>pfe-tabs</code>. If not, it will upgrade
      to <code>pfe-accordion</code>.</h3>
    <h3>It will also pass variants on to the upgraded component, such as <code>variant</code>.</h3>
  </section>

  <section class="faux-container" style="max-width: 600px">
    <h4 class="label">Default pfe-content-set in a 600px container</h4>

    <pfe-content-set id="accordion">
      <h4 pfe-content-set--header>Heading 1</h4>
      <div pfe-content-set--panel>
        <p>Content for heading 1. Maecenas faucibus mollis interdum. Maecenas sed diam eget risus varius blandit sit
          amet non magna. Maecenas sed diam eget risus varius blandit sit amet non magna. Maecenas sed diam eget risus
          varius blandit sit amet non magna. Etiam porta sem malesuada magna mollis euismod.</p>
      </div>
      <h4 pfe-content-set--header>Heading 2</h4>
      <div pfe-content-set--panel>Content for heading 2. Sed posuere consectetur est at lobortis. Donec id elit non mi
        porta gravida at eget metus. Morbi leo risus, porta ac consectetur ac, vestibulum at eros. Maecenas faucibus
        mollis interdum.</div>
      <h4 pfe-content-set--header>Heading 3</h4>
      <div pfe-content-set--panel>
        <div class="floating-card">
          <p>Lorem ipsum dolor sit amet, consectetur adipisicing elit, sed do eiusmod tempor incididunt ut labore et
            dolore magna aliqua. Ut enim ad minim veniam, quis nostrud exercitation ullamco laboris nisi ut aliquip ex
            ea commodo consequat. Duis aute irure dolor in reprehenderit in voluptate velit esse cillum dolore eu fugiat
            nulla pariatur. Excepteur sint occaecat cupidatat non proident, sunt in culpa qui officia deserunt mollit
            anim id est laborum.</p>
        </div>
        <div class="floating-card">
          <p>Sed do eiusmod tempor incididunt ut labore et dolore magna aliqua. Ut enim ad minim veniam, quis nostrud
            exercitation ullamco laboris nisi ut aliquip ex ea commodo consequat. Duis aute irure dolor in reprehenderit
            in voluptate velit esse cillum dolore eu fugiat nulla pariatur. Excepteur sint occaecat cupidatat non
            proident, sunt in culpa qui officia deserunt mollit anim id est laborum.</p>
        </div>
      </div>
    </pfe-content-set>
  </section>

  <section class="faux-container" style="max-width: 800px">
    <h4 class="label">Default pfe-content-set in a 800px container</h4>

    <pfe-content-set id="tabs" selected-index="1">
      <h4 pfe-content-set--header>Heading 1</h4>
      <div pfe-content-set--panel>
        <p>Content for heading 1. Maecenas faucibus mollis interdum. Maecenas sed diam eget risus varius blandit sit
          amet non magna. Maecenas sed diam eget risus varius blandit sit amet non magna. Maecenas sed diam eget risus
          varius blandit sit amet non magna. Etiam porta sem malesuada magna mollis euismod.</p>
      </div>
      <h4 pfe-content-set--header>Heading 2</h4>
      <div pfe-content-set--panel>Content for heading 2. Sed posuere consectetur est at lobortis. Donec id elit non mi
        porta gravida at eget metus. Morbi leo risus, porta ac consectetur ac, vestibulum at eros. Maecenas faucibus
        mollis interdum.</div>
      <h4 pfe-content-set--header>Heading 3</h4>
      <div pfe-content-set--panel>Content for heading 3. Donec ullamcorper nulla non metus auctor fringilla. Donec
        ullamcorper nulla non metus auctor fringilla. Vestibulum id ligula porta felis euismod semper. Aenean eu leo
        quam. Pellentesque ornare sem lacinia quam venenatis vestibulum. Cras mattis consectetur purus sit amet
        fermentum.</div>
    </pfe-content-set>
  </section>

  <section>
    <h3>These next pfe-content-set examples have a custom attribute <code>breakpoint="500"</code>.
      You can set the value with or without the <code>px</code> suffix.The containers are the same sizes as
      above, 600px and 800px. However the pfe-content set should now upgrade to pfe-tabs in both instances.
    </h3>
  </section>
  <section class="faux-container" style="max-width: 600px">
    <h4 class="label">Default pfe-content-set in a 600px container</h4>

    <pfe-content-set breakpoint="500">
      <h4 pfe-content-set--header>Heading 1</h4>
      <div pfe-content-set--panel>
        <p>Content for heading 1. Maecenas faucibus mollis interdum. Maecenas sed diam eget risus varius blandit sit
          amet non magna. Maecenas sed diam eget risus varius blandit sit amet non magna. Maecenas sed diam eget
          risus
          varius blandit sit amet non magna. Etiam porta sem malesuada magna mollis euismod.</p>
      </div>
      <h4 pfe-content-set--header>Heading 2</h4>
      <div pfe-content-set--panel>Content for heading 2. Sed posuere consectetur est at lobortis. Donec id elit non
        mi
        porta gravida at eget metus. Morbi leo risus, porta ac consectetur ac, vestibulum at eros. Maecenas faucibus
        mollis interdum.</div>
      <h4 pfe-content-set--header>Heading 3</h4>
      <div pfe-content-set--panel>Content for heading 3. Donec ullamcorper nulla non metus auctor fringilla. Donec
        ullamcorper nulla non metus auctor fringilla. Vestibulum id ligula porta felis euismod semper. Aenean eu leo
        quam. Pellentesque ornare sem lacinia quam venenatis vestibulum. Cras mattis consectetur purus sit amet
        fermentum.</div>
    </pfe-content-set>
  </section>

  <section class="faux-container" style="max-width: 900px">
    <h4 class="label">Default pfe-content-set in a 900px container</h4>

    <pfe-content-set breakpoint="500">
      <h4 pfe-content-set--header>Heading 1</h4>
      <div pfe-content-set--panel>
        <p>Content for heading 1. Maecenas faucibus mollis interdum. Maecenas sed diam eget risus varius blandit sit
          amet non magna. Maecenas sed diam eget risus varius blandit sit amet non magna. Maecenas sed diam eget
          risus
          varius blandit sit amet non magna. Etiam porta sem malesuada magna mollis euismod.</p>
      </div>
      <h4 pfe-content-set--header>Heading 2</h4>
      <div pfe-content-set--panel>Content for heading 2. Sed posuere consectetur est at lobortis. Donec id elit non
        mi
        porta gravida at eget metus. Morbi leo risus, porta ac consectetur ac, vestibulum at eros. Maecenas faucibus
        mollis interdum.</div>
      <h4 pfe-content-set--header>Heading 3</h4>
      <div pfe-content-set--panel>Content for heading 3. Donec ullamcorper nulla non metus auctor fringilla. Donec
        ullamcorper nulla non metus auctor fringilla. Vestibulum id ligula porta felis euismod semper. Aenean eu leo
        quam. Pellentesque ornare sem lacinia quam venenatis vestibulum. Cras mattis consectetur purus sit amet
        fermentum.</div>
    </pfe-content-set>
  </section>


  <section>
    <h3>These pfe-content-set examples are inside a pfe-band. Notice that if you set the window to 768px wide, or
      "tablet size", the
      pfe-content-set will still become tabs, because of the default breakpoint.</h3>
  </section>

  <pfe-band color="light">
    <pfe-content-set>
      <h4 pfe-content-set--header>Heading 1</h4>
      <div pfe-content-set--panel>
        <p>Content for heading 1. Maecenas faucibus mollis interdum. Maecenas sed diam eget risus varius blandit sit
          amet
          non magna. Maecenas sed diam eget risus varius blandit sit amet non magna. Maecenas sed diam eget risus varius
          blandit sit amet non magna. Etiam porta sem malesuada magna mollis euismod.</p>
        <pfe-cta>
          <a href="https://redhat.com">Primary CTA</a>
        </pfe-cta>
      </div>
      <h4 pfe-content-set--header>Heading 2</h4>
      <div pfe-content-set--panel>Content for heading 2. Sed posuere consectetur est at lobortis. Donec id elit non mi
        porta gravida at eget metus. Morbi leo risus, porta ac consectetur ac, vestibulum at eros. Maecenas faucibus
        mollis interdum.</div>
      <h4 pfe-content-set--header>Heading 3</h4>
      <div pfe-content-set--panel>Content for heading 3. Donec ullamcorper nulla non metus auctor fringilla. Donec
        ullamcorper nulla non metus auctor fringilla. Vestibulum id ligula porta felis euismod semper. Aenean eu leo
        quam.
        Pellentesque ornare sem lacinia quam venenatis vestibulum. Cras mattis consectetur purus sit amet fermentum.
      </div>
    </pfe-content-set>
  </pfe-band>

  <pfe-band color="darkest">

    <pfe-content-set>
      <h4 pfe-content-set--header>Heading 1</h4>
      <div pfe-content-set--panel>
        <p>Content for heading 1. Maecenas faucibus mollis interdum. Maecenas sed diam eget risus varius blandit sit
          amet non magna. Maecenas sed diam eget risus varius blandit sit amet non magna. Maecenas sed diam eget risus
          varius blandit sit amet non magna. Etiam porta sem malesuada magna mollis euismod.</p>
        <pfe-cta>
          <a href="https://redhat.com">Primary CTA</a>
        </pfe-cta>
      </div>
      <h4 pfe-content-set--header>Heading 2</h4>
      <div pfe-content-set--panel>Content for heading 2. Sed posuere consectetur est at lobortis. Donec id elit non mi
        porta gravida at eget metus. Morbi leo risus, porta ac consectetur ac, vestibulum at eros. Maecenas faucibus
        mollis interdum.</div>
      <h4 pfe-content-set--header>Heading 3</h4>
      <div pfe-content-set--panel>Content for heading 3. </div>
    </pfe-content-set>

  </pfe-band>

  <br />

  <section>
    <h3>Attributes: <code>vertical</code>, <code>variant</code> and <code>align</code></h3>
  </section>
  <section class="faux-container">
    <h2 class="label">pfe-content set with attributes <code>vertical</code> and <code>variant="wind"</code>
    </h2>
    <pfe-content-set vertical variant="wind">
      <h4 pfe-content-set--header>Heading 1</h4>
      <div pfe-content-set--panel>
        <p>Content for heading 1. Maecenas faucibus mollis interdum. Maecenas sed diam eget risus varius blandit sit
          amet non magna. Maecenas sed diam eget risus varius blandit sit amet non magna. Maecenas sed diam eget risus
          varius blandit sit amet non magna. Etiam porta sem malesuada magna mollis euismod.</p>
      </div>
      <h4 pfe-content-set--header>Heading 2</h4>
      <div pfe-content-set--panel>Content for heading 2. Sed posuere consectetur est at lobortis. Donec id elit non mi
        porta gravida at eget metus. Morbi leo risus, porta ac consectetur ac, vestibulum at eros. Maecenas faucibus
        mollis interdum.</div>
      <h4 pfe-content-set--header>Heading 3</h4>
      <div pfe-content-set--panel>Content for heading 3. Donec ullamcorper nulla non metus auctor fringilla. Donec
        ullamcorper nulla non metus auctor fringilla. Vestibulum id ligula porta felis euismod semper. Aenean eu leo
        quam. Pellentesque ornare sem lacinia quam venenatis vestibulum. Cras mattis consectetur purus sit amet
        fermentum.</div>
    </pfe-content-set>
  </section>


  <section class="faux-container">
    <h2 class="label">pfe-content set with attributes <code>vertical</code> and <code>variant="earth"</code>
    </h2>
    <pfe-content-set vertical variant="earth">
      <h4 pfe-content-set--header>Heading 1</h4>
      <div pfe-content-set--panel>
        <p>Content for heading 1. Maecenas faucibus mollis interdum. Maecenas sed diam eget risus varius blandit sit
          amet non magna. Maecenas sed diam eget risus varius blandit sit amet non magna. Maecenas sed diam eget risus
          varius blandit sit amet non magna. Etiam porta sem malesuada magna mollis euismod. Faucibus mollis
          interdum. Maecenas sed diam eget risus varius blandit sit
          amet non magna. Maecenas sed diam eget risus varius blandit sit amet non magna.</p>
      </div>
      <h4 pfe-content-set--header>Heading 2</h4>
      <div pfe-content-set--panel>Content for heading 2. Sed posuere consectetur est at lobortis. Donec id elit non mi
        porta gravida at eget metus. Morbi leo risus, porta ac consectetur ac, vestibulum at eros. Maecenas faucibus
        mollis interdum.</div>
      <h4 pfe-content-set--header>Heading 3</h4>
      <div pfe-content-set--panel>Content for heading 3. Donec ullamcorper nulla non metus auctor fringilla. Donec
        ullamcorper nulla non metus auctor fringilla. Vestibulum id ligula porta felis euismod semper. Aenean eu leo
        quam. Pellentesque ornare sem lacinia quam venenatis vestibulum. Cras mattis consectetur purus sit amet
        fermentum.</div>
    </pfe-content-set>
  </section>

  <section class="faux-container">
    <h2 class="label">pfe-content set with attribute <code>align="center"</code></h2>
    <pfe-content-set align="center">
      <h4 pfe-content-set--header>Heading 1</h4>
      <div pfe-content-set--panel>
        <p>Content for heading 1. Maecenas faucibus mollis interdum. Maecenas sed diam eget risus varius blandit sit
          amet non magna. Maecenas sed diam eget risus varius blandit sit amet non magna. Maecenas sed diam eget risus
          varius blandit sit amet non magna. Etiam porta sem malesuada magna mollis euismod.</p>
        <div class="cta">
          <a href="https://redhat.com">Primary CTA</a>
        </div>
      </div>
      <h4 pfe-content-set--header>Heading 2</h4>
      <div pfe-content-set--panel>Content for heading 2. Sed posuere consectetur est at lobortis. Donec id elit non mi
        porta gravida at eget metus. Morbi leo risus, porta ac consectetur ac, vestibulum at eros. Maecenas faucibus
        mollis interdum.</div>
      <h4 pfe-content-set--header>Heading 3</h4>
      <div pfe-content-set--panel>Content for heading 3. Donec ullamcorper nulla non metus auctor fringilla. Donec
        ullamcorper nulla non metus auctor fringilla. Vestibulum id ligula porta felis euismod semper. Aenean eu leo
        quam. Pellentesque ornare sem lacinia quam venenatis vestibulum. Cras mattis consectetur purus sit amet
        fermentum.</div>
    </pfe-content-set>

  </section>

  <section>
    <h2 id="open-to-tab">Open pfe-content set to a specific tab on page load using a query string parameter</h2>
    <pfe-content-set id="querystring-content-set">
      <h4 pfe-content-set--header id="my-header-1">Heading 1</h4>
      <div pfe-content-set--panel id="my-panel-1">
        <p>Content for Heading 1</p>
      </div>
      <h4 pfe-content-set--header id="my-header-2">Heading 2</h4>
      <div pfe-content-set--panel id="my-panel-2">
        <p>Content for Heading 2</p>
      </div>
      <h4 pfe-content-set--header id="my-header-3">Heading 3</h4>
      <div pfe-content-set--panel id="my-panel-3">
        <p>Content for Heading 3</p>
      </div>
    </pfe-content-set>
  </section>

  <section>
    <h2 id="with-tab-history">pfe-content set with tab history</h2>
    <pfe-content-set id="my-content-set" tab-history>
      <h4 pfe-content-set--header id="header-1">Heading 1</h4>
      <div pfe-content-set--panel id="panel-1">
        <p>Content for Heading 1</p>
      </div>
      <h4 pfe-content-set--header id="header-2">Heading 2</h4>
      <div pfe-content-set--panel id="panel-2">
        <p>Content for Heading 2</p>
      </div>
      <h4 pfe-content-set--header id="header-3">Heading 3</h4>
      <div pfe-content-set--panel id="panel-3">
        <p>Content for Heading 3</p>
      </div>
    </pfe-content-set>
  </section>

  <section>
    <h3>The pfe-content-set comes with a mutation observer so that you may dynamically add headers and panels.</h3>
  </section>

  <section class="faux-container">
    <div class="build-a-panel">
      <button id="addHeaderAndPanelBtn">Add Header &amp; Panel</button>
      <h2 class="label">Click the button to see it in action!</h2>

      <pfe-content-set id="dynamic">
        <h4 pfe-content-set--header>Heading 1</h4>
        <div pfe-content-set--panel>Panel 1. Donec id elit non mi
          porta gravida at eget metus. Morbi leo risus, porta ac consectetur ac, vestibulum at eros. Maecenas faucibus
          mollis interdum.</div>
      </pfe-content-set>
    </div>
  </section>

  <section>
    <h3>Accordion nested inside a content-set component</h3>
  </section>
  <section class="faux-container" style="width: 600px;">
    <h4 class="label">pfe-content set with nested accordion, fixed width</h4>
    <pfe-content-set id="test-custom-id">
      <h4 pfe-content-set--header id="id1">Nested accordion, assigned to panel</h4>
      <pfe-accordion pfe-content-set--panel>
        <pfe-accordion-header>
          <h3>Heading 1</h3>
        </pfe-accordion-header>
        <pfe-accordion-panel>
          <p>Lorem ipsum dolor sit amet, consetetur sadipscing elitr, sed diam nonumy eirmod tempor invidunt ut labore
            et dolore magna aliquyam erat, sed diam voluptua.</p>
          <pfe-cta><a href="#">Foo</a></pfe-cta>
        </pfe-accordion-panel>
        <pfe-accordion-header>
          <h3>Heading 2</h3>
        </pfe-accordion-header>
        <pfe-accordion-panel>
          <p>At vero eos et accusam et justo duo dolores et ea rebum. Stet clita kasd gubergren, no sea takimata sanctus
            est Lorem ipsum dolor sit amet.</p>
        </pfe-accordion-panel>
        <pfe-accordion-header>
          <h3>Heading 3</h3>
        </pfe-accordion-header>
        <pfe-accordion-panel>
          <p> Lorem ipsum dolor sit amet, consetetur sadipscing elitr, sed diam nonumy eirmod tempor invidunt ut labore
            et dolore magna aliquyam erat, sed diam voluptua. At vero eos et accusam et justo duo dolores et ea rebum.
          </p>
        </pfe-accordion-panel>
      </pfe-accordion>
      <h4 pfe-content-set--header id="id2">Nested accordion, inside a div</h4>
      <div pfe-content-set--panel>
        <pfe-accordion>
          <pfe-accordion-header>
            <h3>Heading 1</h3>
          </pfe-accordion-header>
          <pfe-accordion-panel>
            <p>Stet clita kasd gubergren, no sea takimata sanctus est Lorem ipsum dolor sit amet.</p>
          </pfe-accordion-panel>
          <pfe-accordion-header>
            <h3>Heading 2</h3>
          </pfe-accordion-header>
          <pfe-accordion-panel>
            <p> Lorem ipsum dolor sit amet, consetetur sadipscing elitr, sed diam nonumy eirmod tempor invidunt ut
              labore et dolore magna aliquyam erat, sed diam voluptua.</p>
          </pfe-accordion-panel>
          <pfe-accordion-header>
            <h3>Heading 3</h3>
          </pfe-accordion-header>
          <pfe-accordion-panel>
            <p> At vero eos et accusam et justo duo dolores et ea rebum. Stet clita kasd gubergren, no sea takimata
              sanctus est Lorem ipsum dolor sit amet.</p>
          </pfe-accordion-panel>
        </pfe-accordion>
      </div>
      <h4 pfe-content-set--header id="id3">Nested tabs</h4>
      <pfe-tabs pfe-content-set--panel id="tabs">
        <pfe-tab role="heading" slot="tab">
          <h2>Tab 1</h2>
        </pfe-tab>
        <pfe-tab-panel role="region" slot="panel">
          <h2>Content 1</h2>
          <p>Lorem ipsum dolor sit amet, consectetur adipisicing elit, sed do eiusmod tempor incididunt ut labore et
            dolore magna aliqua. Ut enim ad minim veniam, quis nostrud exercitation ullamco laboris nisi ut aliquip ex
            ea commodo consequat. Duis aute irure dolor in reprehenderit in voluptate velit esse cillum dolore eu fugiat
            nulla pariatur. Excepteur sint occaecat cupidatat non proident, sunt in culpa qui officia deserunt mollit
            anim id est laborum.</p>
        </pfe-tab-panel>
        <pfe-tab role="heading" slot="tab" id="tab2">
          <h3>Tab</h3>
          <h4>2</h4>
        </pfe-tab>
        <pfe-tab-panel role="region" slot="panel">
          <h2>Content 2</h2>
          <p>Lorem ipsum dolor sit amet, consectetur adipisicing elit, sed do eiusmod tempor incididunt ut labore et
            dolore magna aliqua. Ut enim ad minim veniam, quis nostrud exercitation ullamco laboris nisi ut aliquip ex
            ea commodo consequat. Duis aute irure dolor in reprehenderit in voluptate velit esse cillum dolore eu fugiat
            nulla pariatur. Excepteur sint occaecat cupidatat non proident, sunt in culpa qui officia deserunt mollit
            anim id est laborum.</p>
          <p>Lorem ipsum dolor sit amet, consectetur adipisicing elit, sed do eiusmod tempor incididunt ut labore et
            dolore magna aliqua. Ut enim ad minim veniam, quis nostrud exercitation ullamco laboris nisi ut aliquip ex
            ea commodo consequat. Duis aute irure dolor in reprehenderit in voluptate velit esse cillum dolore eu fugiat
            nulla pariatur. Excepteur sint occaecat cupidatat non proident, sunt in culpa qui officia deserunt mollit
            anim id est laborum.</p>
        </pfe-tab-panel>
      </pfe-tabs>
    </pfe-content-set>
  </section>
  <section class="faux-container">
    <h4 class="label">pfe-content set with nested accordion</h4>
    <pfe-content-set id="test-custom-id">
      <h4 pfe-content-set--header id="newHeader">Nested accordion, assigned to panel</h4>
      <pfe-accordion pfe-content-set--panel>
        <pfe-accordion-header>
          <h3>Heading 1</h3>
        </pfe-accordion-header>
        <pfe-accordion-panel>
          <p>Lorem ipsum dolor sit amet, consetetur sadipscing elitr, sed diam nonumy eirmod tempor invidunt ut labore
            et dolore magna aliquyam erat, sed diam voluptua.</p>
          <pfe-cta><a href="#">Foo</a></pfe-cta>
        </pfe-accordion-panel>
        <pfe-accordion-header>
          <h3>Heading 2</h3>
        </pfe-accordion-header>
        <pfe-accordion-panel>
          <p>At vero eos et accusam et justo duo dolores et ea rebum. Stet clita kasd gubergren, no sea takimata sanctus
            est Lorem ipsum dolor sit amet.</p>
        </pfe-accordion-panel>
        <pfe-accordion-header>
          <h3>Heading 3</h3>
        </pfe-accordion-header>
        <pfe-accordion-panel>
          <p> Lorem ipsum dolor sit amet, consetetur sadipscing elitr, sed diam nonumy eirmod tempor invidunt ut labore
            et dolore magna aliquyam erat, sed diam voluptua. At vero eos et accusam et justo duo dolores et ea rebum.
          </p>
        </pfe-accordion-panel>
      </pfe-accordion>
      <h4 pfe-content-set--header id="newPanel">Nested accordion, inside a div</h4>
      <div pfe-content-set--panel>
        <pfe-accordion>
          <pfe-accordion-header>
            <h3>Heading 1</h3>
          </pfe-accordion-header>
          <pfe-accordion-panel>
            <p>Stet clita kasd gubergren, no sea takimata sanctus est Lorem ipsum dolor sit amet.</p>
          </pfe-accordion-panel>
          <pfe-accordion-header>
            <h3>Heading 2</h3>
          </pfe-accordion-header>
          <pfe-accordion-panel>
            <p> Lorem ipsum dolor sit amet, consetetur sadipscing elitr, sed diam nonumy eirmod tempor invidunt ut
              labore et dolore magna aliquyam erat, sed diam voluptua.</p>
          </pfe-accordion-panel>
          <pfe-accordion-header>
            <h3>Heading 3</h3>
          </pfe-accordion-header>
          <pfe-accordion-panel>
            <p> At vero eos et accusam et justo duo dolores et ea rebum. Stet clita kasd gubergren, no sea takimata
              sanctus est Lorem ipsum dolor sit amet.</p>
          </pfe-accordion-panel>
        </pfe-accordion>
      </div>
      <h4 pfe-content-set--header id="id3">Nested tabs</h4>
      <pfe-tabs pfe-content-set--panel id="tabs">
        <pfe-tab role="heading" slot="tab">
          <h2>Tab 1</h2>
        </pfe-tab>
        <pfe-tab-panel role="region" slot="panel">
          <h2>Content 1</h2>
          <p>Lorem ipsum dolor sit amet, consectetur adipisicing elit, sed do eiusmod tempor incididunt ut labore et
            dolore magna aliqua. Ut enim ad minim veniam, quis nostrud exercitation ullamco laboris nisi ut aliquip ex
            ea commodo consequat. Duis aute irure dolor in reprehenderit in voluptate velit esse cillum dolore eu fugiat
            nulla pariatur. Excepteur sint occaecat cupidatat non proident, sunt in culpa qui officia deserunt mollit
            anim id est laborum.</p>
        </pfe-tab-panel>
        <pfe-tab role="heading" slot="tab">
          <h3>Tab</h3>
          <h4>2</h4>
        </pfe-tab>
        <pfe-tab-panel role="region" slot="panel">
          <h2>Content 2</h2>
          <p>Lorem ipsum dolor sit amet, consectetur adipisicing elit, sed do eiusmod tempor incididunt ut labore et
            dolore magna aliqua. Ut enim ad minim veniam, quis nostrud exercitation ullamco laboris nisi ut aliquip ex
            ea commodo consequat. Duis aute irure dolor in reprehenderit in voluptate velit esse cillum dolore eu fugiat
            nulla pariatur. Excepteur sint occaecat cupidatat non proident, sunt in culpa qui officia deserunt mollit
            anim id est laborum.</p>
          <p>Lorem ipsum dolor sit amet, consectetur adipisicing elit, sed do eiusmod tempor incididunt ut labore et
            dolore magna aliqua. Ut enim ad minim veniam, quis nostrud exercitation ullamco laboris nisi ut aliquip ex
            ea commodo consequat. Duis aute irure dolor in reprehenderit in voluptate velit esse cillum dolore eu fugiat
            nulla pariatur. Excepteur sint occaecat cupidatat non proident, sunt in culpa qui officia deserunt mollit
            anim id est laborum.</p>
        </pfe-tab-panel>
      </pfe-tabs>
    </pfe-content-set>
  </section>

  <script>
    var btn = document.querySelector("#addHeaderAndPanelBtn");
    var pfeContentSet = document.querySelector("#dynamic");

    btn.addEventListener("click", function () {
      var fragment = document.createDocumentFragment();

      var header = document.createElement("h4");
      header.setAttribute("pfe-content-set--header", true);
      header.textContent = "New Heading";

      var panel = document.createElement("div");
      panel.setAttribute("pfe-content-set--panel", true);
      panel.textContent = "New Panel";

      fragment.appendChild(header);
      fragment.appendChild(panel);
      pfeContentSet.appendChild(fragment);
    });

  </script>
</body>

</html><|MERGE_RESOLUTION|>--- conflicted
+++ resolved
@@ -1,80 +1,11 @@
 <!DOCTYPE html>
 <html>
-<<<<<<< HEAD
-  <head>
-    <title>PatternFly Elements: Content set Demo</title>
-
-    <meta charset="utf-8">
-    <meta name="viewport" content="width=device-width, initial-scale=1.0, maximum-scale=1" />
-
-    <noscript>
-      <link href="../../pfelement/dist/pfelement--noscript.min.css" rel="stylesheet">
-    </noscript>
-
-    <link href="../../pfelement/dist/pfelement.min.css" rel="stylesheet">
-
-    <!-- Stylesheets for testing light DOM styles.
-    <link rel="stylesheet" href="https://cdnjs.cloudflare.com/ajax/libs/twitter-bootstrap/4.3.1/css/bootstrap-reboot.css">
-    <link rel="stylesheet" href="https://cdnjs.cloudflare.com/ajax/libs/typebase.css/0.5.0/typebase.css">
-    -->
-
-    <link rel="stylesheet" href="../../pfe-styles/dist/pfe-base.css" />
-    <link rel="stylesheet" href="../../pfe-styles/dist/pfe-context.css" />
-    <link rel="stylesheet" href="../../pfe-styles/dist/pfe-layouts.css" />
-
-    <!-- uncomment the es5-adapter if you're using the umd version -->
-    <script src="https://cdnjs.cloudflare.com/ajax/libs/webcomponentsjs/2.3.0/custom-elements-es5-adapter.js"></script>
-    <script src="https://cdnjs.cloudflare.com/ajax/libs/webcomponentsjs/2.3.0/webcomponents-bundle.js"></script>
-    <script src="https://cdnjs.cloudflare.com/ajax/libs/require.js/2.3.6/require.min.js"></script>
-
-    <script>
-      require([
-        "../dist/pfe-content-set.umd.js",
-        "../../pfe-cta/dist/pfe-cta.umd.js"
-      ])
-    </script>
-
-    <style>
-      .faux-container {
-        border: 1px dashed #ccc;
-        padding: 30px;
-      }
-      h2 {
-        font-size: 1.2em;
-        color: var(--pfe-broadcasted--text);
-      }
-      h3 {
-        font-size: 1.4em;
-        color: var(--pfe-broadcasted--text);
-      }
-      hr {
-        margin: 40px 10px;
-        border-color: transparent;
-        border-bottom-color: #ccc;
-      }
-
-      section {
-        padding: 2rem;
-      }
-
-      .dark-background {
-        background-color: #000;
-      }
-
-      .border-bottom {
-        border-bottom: 1px solid var(--pfe-broadcasted--text);
-      }
-    </style>
-  </head>
-  <body unresolved>
-=======
 
 <head>
+  <title>PatternFly Elements: Content set Demo</title>
+
   <meta charset="utf-8">
-  <title>PatternFly Element | pfe-content-set Demo</title>
-
   <meta name="viewport" content="width=device-width, initial-scale=1.0, maximum-scale=1, user-scalable=0" />
-  <title>PatternFly Element | pfe-content-set Demo</title>
 
   <link rel="stylesheet" type="text/css" href="//overpass-30e2.kxcdn.com/overpass.css">
 
@@ -111,7 +42,6 @@
 
 <body unresolved>
   <section>
->>>>>>> ca9428c2
     <h1>&lt;pfe-content-set&gt;</h1>
     <h3>This combo component will render the contents as either an <a href="#accordion">accordion</a> or a <a
         href="#tabs">tab set</a> depending on the available space. The default breakpoint is 700px. If the size of the
