--- conflicted
+++ resolved
@@ -5,11 +5,7 @@
     "elementName": "pfe-health-index",
     "preview": "health-index--screenshot.png"
   },
-<<<<<<< HEAD
-  "version": "1.9.2",
-=======
   "version": "1.9.3",
->>>>>>> c9c3b565
   "publishConfig": {
     "access": "public"
   },
@@ -53,17 +49,10 @@
   ],
   "license": "MIT",
   "devDependencies": {
-<<<<<<< HEAD
-    "@patternfly/pfe-sass": "^1.9.2"
-  },
-  "dependencies": {
-    "@patternfly/pfelement": "^1.9.2"
-=======
     "@patternfly/pfe-sass": "^1.9.3"
   },
   "dependencies": {
     "@patternfly/pfelement": "^1.9.3"
->>>>>>> c9c3b565
   },
   "generator-pfelement-version": "0.6.3",
   "bugs": {
