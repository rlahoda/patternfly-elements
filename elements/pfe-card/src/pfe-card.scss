--- conflicted
+++ resolved
@@ -115,10 +115,6 @@
 
   // Add the border to the card for print
   @include pfe-print-media {
-    background-color: #fff !important;
-    background-image: none !important;
-    box-shadow: none !important;
-    
     border-radius: pfe-fetch(surface--border-radius);
     border: pfe-fetch(surface--border-width) pfe-fetch(surface--border-style) pfe-fetch(surface--border);
   }
@@ -167,14 +163,10 @@
   &__header,
   &__body,
   &__footer {
-<<<<<<< HEAD
     z-index: 1;
     text-align: pfe-local(TextAlign);
 
-    ::slotted([overflow~="top"]),
-=======
     ::slotted([pfe-overflow~="top"]),
->>>>>>> 06257ba7
     ::slotted([overflow~="top"]) {
       margin-top: -2rem; //IE11 fallback
       margin-top: calc(-1 * #{pfe-local(PaddingTop)}) !important;
@@ -183,39 +175,29 @@
       }
     }
 
-<<<<<<< HEAD
-    ::slotted([overflow~="bottom"]),
-=======
     ::slotted([pfe-overflow~="right"]),
     ::slotted([overflow~="right"]) {
       margin-right: -2rem; //IE11 fallback
       margin-right: calc(-1 * #{pfe-local(PaddingRight)});
+
+      max-width: calc(100% + 2rem); //IE11 fallback
+      max-width: calc(100% + #{pfe-local(PaddingRight)});
     }
 
     ::slotted([pfe-overflow~="bottom"]),
->>>>>>> 06257ba7
     ::slotted([overflow~="bottom"]) {
       margin-bottom: -2rem; //IE11 fallback
       margin-bottom: calc(-1 * calc(#{pfe-local(PaddingBottom)} + #{pfe-local(BorderRadius)}));
       align-self: flex-end;
     }
 
-<<<<<<< HEAD
-    @each $direction in (left, right) {
-      ::slotted([overflow~="#{$direction}"]) {
-        margin-#{$direction}: -2rem; //IE11 fallback
-        margin-#{$direction}: calc(-1 * #{pfe-local(Padding#{str-capitalize($direction)})});
-=======
     ::slotted([pfe-overflow~="left"]),
     ::slotted([overflow~="left"]) {
       margin-left: -2rem; //IE11 fallback
       margin-left: calc(-1 * #{pfe-local(PaddingLeft)});
-    }
->>>>>>> 06257ba7
-
-        max-width: calc(100% + 2rem); //IE11 fallback
-        max-width: calc(100% + #{pfe-local(Padding#{str-capitalize($direction)})});
-      }
+
+      max-width: calc(100% + 2rem); //IE11 fallback
+      max-width: calc(100% + #{pfe-local(PaddingLeft)});
     }
 
     ::slotted(img:not[pfe-overflow]),
@@ -226,9 +208,7 @@
     ::slotted(img[pfe-overflow]),
     ::slotted(img[overflow]) {
       max-width: unset !important;
-<<<<<<< HEAD
       object-fit: cover; // Fix distortion
-=======
     }
 
     ::slotted(img[pfe-overflow~="right"]),
@@ -241,7 +221,6 @@
     ::slotted(img[overflow~="left"]) {
       width: calc(100% + 2rem) !important; //IE11 fallback
       width: calc(100% + #{pfe-local(PaddingLeft)}) !important;
->>>>>>> 06257ba7
     }
 
     ::slotted(img[pfe-overflow~="right"][pfe-overflow~="left"]),
@@ -293,10 +272,7 @@
       margin-right: pfe-local(spacing--horizontal);
     }
 
-<<<<<<< HEAD
-=======
     ::slotted([pfe-overflow~="top"]),
->>>>>>> 06257ba7
     ::slotted([overflow~="top"]) {
       margin-top: -2rem; //IE11 fallback
       margin-top: calc(-1 * #{pfe-local(spacing--vertical)});
@@ -311,10 +287,7 @@
       --pfe-card__overflow--MarginBottom: calc(#{pfe-local(spacing--vertical)} * -1);
     }
 
-<<<<<<< HEAD
-=======
     ::slotted([pfe-overflow~="bottom"]),
->>>>>>> 06257ba7
     ::slotted([overflow~="bottom"]) {
       margin-bottom: -2rem; //IE11 fallback
       margin-bottom: calc(-1 * #{pfe-local(spacing--vertical)});
@@ -325,7 +298,6 @@
     }
   }
   &__body {
-<<<<<<< HEAD
     flex-grow: 1;
 
     // Start of style declarations for host element
@@ -349,25 +321,7 @@
       --pfe-card__overflow--MarginTop: calc(#{pfe-local(PaddingTop)} * -1);
     }
 
-=======
-    :host(:not([has_header])) & ::slotted([pfe-overflow~="top"]),
-    :host(:not([has_header])) & ::slotted([overflow~="top"]) {
-      --pfe-card__overflow--MarginTop: calc(#{pfe-local(PaddingTop)} * -1);
-    }
-
-    ::slotted([pfe-overflow~="top"]),
-    ::slotted([overflow~="top"]) {
-      z-index: 1;
-      --pfe-card__overflow--MarginTop: calc(#{pfe-local(spacing--vertical)} * -1);
-    }
-
-    ::slotted([pfe-overflow~="bottom"]),
-    ::slotted([overflow~="bottom"]) {
-      --pfe-card__overflow--MarginBottom: calc(#{pfe-local(PaddingBottom)} * -1);
-    }
-
     :host([has_footer]) & ::slotted([pfe-overflow~="bottom"]),
->>>>>>> 06257ba7
     :host([has_footer]) & ::slotted([overflow~="bottom"]) {
       --pfe-card__overflow--MarginBottom: calc(#{pfe-local(spacing--vertical)} * -1);
     }
@@ -388,7 +342,6 @@
     // Aligns buttons and CTAs
     align-items: pfe-local(AlignItems, baseline, $region: footer);
 
-<<<<<<< HEAD
     :host(:not([has_footer])) & {
       display: none;
     }
@@ -398,9 +351,7 @@
       margin-top: calc(-1 * #{pfe-local(region--spacing)});
     }
 
-=======
     ::slotted([pfe-overflow~="bottom"]),
->>>>>>> 06257ba7
     ::slotted([overflow~="bottom"]) {
       margin-bottom: -2rem; //IE11 fallback
       margin-bottom: calc(-1 * #{pfe-local(PaddingBottom)});
