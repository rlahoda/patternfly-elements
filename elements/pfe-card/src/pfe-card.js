import PFElement from "../../pfelement/dist/pfelement.js";

class PfeCard extends PFElement {
  static get tag() {
    return "pfe-card";
  }

  static get meta() {
    return {
      title: "Card",
      description:
        "This element creates a header, body, and footer region in which to place content or other components.",
    };
  }

  get templateUrl() {
    return "pfe-card.html";
  }

  get styleUrl() {
    return "pfe-card.scss";
  }

  // @TODO: How do we handle attributes for slotted content?
  static get properties() {
    return {
      color: {
        title: "Background color",
        type: String,
        values: ["lightest", "base", "darker", "darkest", "complement", "accent"],
<<<<<<< HEAD
        observer: "_colorChanged"
=======
        default: "base",
        observer: "_colorChanged",
>>>>>>> f25580b0
      },
      // @TODO: Deprecate property in 1.0
      oldColor: {
        type: String,
        alias: "color",
        attr: "pfe-color",
      },
      imgSrc: {
        title: "Background image",
        type: String,
        observer: "_imageSrcChanged",
      },
      // @TODO: Deprecate property in 1.0
      pfeImgSrc: {
        type: String,
<<<<<<< HEAD
        alias: "imgSrc"
=======
        prefix: false,
        alias: "imgSrc",
>>>>>>> f25580b0
      },
      size: {
        title: "Padding size",
        type: String,
<<<<<<< HEAD
        values: ["small", "none"]
=======
        values: ["small"],
>>>>>>> f25580b0
      },
      // @TODO: Deprecate property in 1.0
      pfeSize: {
        type: String,
<<<<<<< HEAD
        alias: "size"
=======
        values: ["small"],
        prefix: false,
        alias: "size",
>>>>>>> f25580b0
      },
      border: {
        title: "Border",
        type: Boolean,
      },
      // @TODO: Deprecate property in 1.0
      oldBorder: {
        alias: "border",
        attr: "pfe-border",
      },
    };
  }

  static get slots() {
    return {
      header: {
        title: "Header",
        type: "array",
        namedSlot: true,
        maxItems: 3,
        items: {
          $ref: "raw",
        },
      },
      body: {
        title: "Body",
        type: "array",
        namedSlot: false,
        items: {
          $ref: "raw",
        },
      },
      footer: {
        title: "Footer",
        type: "array",
        namedSlot: true,
        maxItems: 3,
        items: {
          oneOf: [
            {
              $ref: "pfe-cta",
            },
            {
              $ref: "raw",
            },
          ],
        },
      },
    };
  }

  // Declare the type of this component
  static get PfeType() {
    return PFElement.PfeTypes.Container;
  }

  constructor() {
    super(PfeCard, { type: PfeCard.PfeType });
  }

  // If the color changes, update the context
  _colorChanged() {
    // Update the context
    this.resetContext();
  }

  // Update the background image
  _imageSrcChanged(oldValue, newValue) {
    // Set the image as the background image
    this.style.backgroundImage = newValue ? `url('${newValue}')` : ``;
  }
}

PFElement.create(PfeCard);

export { PfeCard as default };<|MERGE_RESOLUTION|>--- conflicted
+++ resolved
@@ -28,12 +28,8 @@
         title: "Background color",
         type: String,
         values: ["lightest", "base", "darker", "darkest", "complement", "accent"],
-<<<<<<< HEAD
-        observer: "_colorChanged"
-=======
         default: "base",
         observer: "_colorChanged",
->>>>>>> f25580b0
       },
       // @TODO: Deprecate property in 1.0
       oldColor: {
@@ -49,32 +45,17 @@
       // @TODO: Deprecate property in 1.0
       pfeImgSrc: {
         type: String,
-<<<<<<< HEAD
         alias: "imgSrc"
-=======
-        prefix: false,
-        alias: "imgSrc",
->>>>>>> f25580b0
       },
       size: {
         title: "Padding size",
         type: String,
-<<<<<<< HEAD
         values: ["small", "none"]
-=======
-        values: ["small"],
->>>>>>> f25580b0
       },
       // @TODO: Deprecate property in 1.0
       pfeSize: {
         type: String,
-<<<<<<< HEAD
         alias: "size"
-=======
-        values: ["small"],
-        prefix: false,
-        alias: "size",
->>>>>>> f25580b0
       },
       border: {
         title: "Border",
