# PFElements Card Element

## Usage

```html
<pfe-card>
  <h2 slot="pfe-card--header">Card header</h2>
  <p>This is the pfe-card body.</p>
  <pfe-cta slot="pfe-card--footer">
    <a href="#">Footer link</a>
  </pfe-cta>
</pfe-card>
```

## Slots
All slots are optional.  If the slot is not defined, the content will be added to the `body` region of the card.

### Header
If this slot is used, we expect a heading level tag (h1, h2, h3, h4, h5, h6).  An icon, svg, or use of the icon component are also valid in this region.

### Default slot (body)
Any content that is not designated for the `header` or `footer` slot, will go to this slot.

### Footer
Use this slot for anything that you want to be stuck to the base of the card.  This region is bottom-aligned.

## Attributes

<style>
    .color-preview {
        display: inline-block;
        width: 1em;
        height: 1em;
        vertical-align: middle;
        background-color: var(--bg, #ffffff);
        border: 1px solid #444444;
    }
</style>

There are several attributes available for customizing the visual treatment of this container.

- `pfe-color`: Options include darkest, darker, accent, complement, lighter, lightest.  The card has a default value of `#dfdfdf`. Your theme will influence these colors so check there first if you are seeing inconsistencies.

    | color | hex |
    |-------|-----|
    | lightest | <span class="color-preview" style="--bg:#ffffff"></span> #ffffff |
    | lighter | <span class="color-preview" style="--bg:#ececec"></span> #ececec |
    | default | <span class="color-preview" style="--bg:#dfdfdf"></span> #dfdfdf |
    | darker | <span class="color-preview" style="--bg:#464646"></span> #464646 |
    | darkest | <span class="color-preview" style="--bg:#131313"></span> #131313 |
    | accent | <span class="color-preview" style="--bg:#fe460d"></span> #fe460d |
    | complement | <span class="color-preview" style="--bg:#0477a4"></span> #0477a4 |

- `pfe-img-src`: Optional background image applied to the entire card container.  Alignment of this image can be managed using the `--pfe-card--BackgroundPosition` variable which is set to `center center` by default.
- `pfe-size`: Optionally adjusts the padding on the container.  Accepts: `small`.
- `pfe-overflow`: Optionally allows an image or element to overflow the padding on the container. This property should be added to the direct child of the slotm such as on an image tag; should be added to the element that you want to overflow the container. Accepts: `top`, `right`, `bottom`, `left`.

## Variables
There are several powerful variables available to hook into and override default styles.

<<<<<<< HEAD
- Background color: Though using the `pfe-color` attribute is strongly recommended when setting the background color for the band, you can also use completely custom colors by updating the `--pfe-card--BackgroundColor` variable.  If you update this value manually, you should also update the `--pfe-broadcasted--color--text`, `--pfe-broadcasted--color--ui-link`[--visited, --hover, --focus] at the same time so that the text and links rendered on this background color show up correctly.
- Background position: This is designed for use with the `pfe-img-src` attribute to allow you to align your background image.  Default value is `center center`. **Variable name:** `--pfe-card--BackgroundPosition`.
- Border: This allows the customization of a border around the entire container.  There is a variable for the entire border shorthand (transparent by default) or you can hook into the individual properties. **Variable name:** `--pfe-card--BorderRadius` and `--pfe-card--Border` or `--pfe-card--BorderWidth`, `--pfe-card--BorderStyle`, `--pfe-card--BorderColor`.
- Padding: You can customize the padding around the outside of the card container by connecting to either the shortcut padding variable or just one or more of the individual padding regions. **Variable names:** `--pfe-card--Padding` or `--pfe-card--PaddingTop`, `--pfe-card--PaddingRight`, `--pfe-card--PaddingBottom`, `--pfe-card--PaddingLeft`.
=======
- **Background color**: Though using the `pfe-color` attribute is strongly recommended when setting the background color for the band, you can also use completely custom colors by updating the `--pfe-band--BackgroundColor` variable.  If you update this value manually, you should also update the `--theme` context variable to invoke the right theme on it and it's child elements.  Supported themes include: `light`, `dark`, and `saturated`.
- **Background position**: This is designed for use with the `pfe-img-src` attribute to allow you to align your background image.  Default value is `center center`. **Variable name:** `--pfe-card--BackgroundPosition`.
- **Border**: This allows the customization of a border around the entire container.  There is a variable for the entire border shorthand (transparent by default) or you can hook into the individual properties. **Variable name:** `--pfe-card--BorderRadius` and `--pfe-card--Border` or `--pfe-card--BorderWeight`, `--pfe-card--BorderStyle`, `--pfe-card--BorderColor`.
- **Padding**: You can customize the padding around the outside of the card container by connecting to either the shortcut padding variable or just one or more of the individual padding regions. **Variable names:** `--pfe-card--Padding` or `--pfe-card--PaddingTop`, `--pfe-card--PaddingRight`, `--pfe-card--PaddingBottom`, `--pfe-card--PaddingLeft`.
>>>>>>> b46778a2

## Test

    npm run test

## Build

    npm run build

## Demo

From the PFElements root directory, run:

    npm start

## Code style

Card (and all PFElements) use [Prettier][prettier] to auto-format JS and JSON. The style rules get applied when you commit a change. If you choose to, you can [integrate your editor][prettier-ed] with Prettier to have the style rules applied on every save.

[prettier]: https://github.com/prettier/prettier/
[prettier-ed]: https://prettier.io/docs/en/editors.html
[web-component-tester]: https://github.com/Polymer/web-component-tester<|MERGE_RESOLUTION|>--- conflicted
+++ resolved
@@ -58,17 +58,10 @@
 ## Variables
 There are several powerful variables available to hook into and override default styles.
 
-<<<<<<< HEAD
-- Background color: Though using the `pfe-color` attribute is strongly recommended when setting the background color for the band, you can also use completely custom colors by updating the `--pfe-card--BackgroundColor` variable.  If you update this value manually, you should also update the `--pfe-broadcasted--color--text`, `--pfe-broadcasted--color--ui-link`[--visited, --hover, --focus] at the same time so that the text and links rendered on this background color show up correctly.
-- Background position: This is designed for use with the `pfe-img-src` attribute to allow you to align your background image.  Default value is `center center`. **Variable name:** `--pfe-card--BackgroundPosition`.
-- Border: This allows the customization of a border around the entire container.  There is a variable for the entire border shorthand (transparent by default) or you can hook into the individual properties. **Variable name:** `--pfe-card--BorderRadius` and `--pfe-card--Border` or `--pfe-card--BorderWidth`, `--pfe-card--BorderStyle`, `--pfe-card--BorderColor`.
-- Padding: You can customize the padding around the outside of the card container by connecting to either the shortcut padding variable or just one or more of the individual padding regions. **Variable names:** `--pfe-card--Padding` or `--pfe-card--PaddingTop`, `--pfe-card--PaddingRight`, `--pfe-card--PaddingBottom`, `--pfe-card--PaddingLeft`.
-=======
 - **Background color**: Though using the `pfe-color` attribute is strongly recommended when setting the background color for the band, you can also use completely custom colors by updating the `--pfe-band--BackgroundColor` variable.  If you update this value manually, you should also update the `--theme` context variable to invoke the right theme on it and it's child elements.  Supported themes include: `light`, `dark`, and `saturated`.
 - **Background position**: This is designed for use with the `pfe-img-src` attribute to allow you to align your background image.  Default value is `center center`. **Variable name:** `--pfe-card--BackgroundPosition`.
-- **Border**: This allows the customization of a border around the entire container.  There is a variable for the entire border shorthand (transparent by default) or you can hook into the individual properties. **Variable name:** `--pfe-card--BorderRadius` and `--pfe-card--Border` or `--pfe-card--BorderWeight`, `--pfe-card--BorderStyle`, `--pfe-card--BorderColor`.
+- **Border**: This allows the customization of a border around the entire container.  There is a variable for the entire border shorthand (transparent by default) or you can hook into the individual properties. **Variable name:** `--pfe-card--BorderRadius` and `--pfe-card--Border` or `--pfe-card--BorderWidth`, `--pfe-card--BorderStyle`, `--pfe-card--BorderColor`.
 - **Padding**: You can customize the padding around the outside of the card container by connecting to either the shortcut padding variable or just one or more of the individual padding regions. **Variable names:** `--pfe-card--Padding` or `--pfe-card--PaddingTop`, `--pfe-card--PaddingRight`, `--pfe-card--PaddingBottom`, `--pfe-card--PaddingLeft`.
->>>>>>> b46778a2
 
 ## Test
 
