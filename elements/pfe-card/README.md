--- conflicted
+++ resolved
@@ -39,11 +39,7 @@
 
 There are several attributes available for customizing the visual treatment of this container.
 
-<<<<<<< HEAD
-- `pfe-color`: Options include darkest, darker, accent, complement, lighter, lightest. The card has a default value of `#dfdfdf`. Your theme will influence these colors so check there first if you are seeing inconsistencies.
-=======
 - `color`: Options include darkest, darker, accent, complement, lighter, lightest.  The card has a default value of `#dfdfdf`. Your context will influence these colors so check there first if you are seeing inconsistencies.
->>>>>>> 5b2e9132
 
     | color | hex |
     |-------|-----|
@@ -55,24 +51,16 @@
     | accent | <span class="color-preview" style="--bg:#ee0000"></span> #ee0000 |
     | complement | <span class="color-preview" style="--bg:#0477a4"></span> #0477a4 |
 
-<<<<<<< HEAD
-- `pfe-img-src`: Optional background image applied to the entire card container. Alignment of this image can be managed using the `--pfe-card--BackgroundPosition` variable which is set to `center center` by default.
-- `pfe-size`: Optionally adjusts the padding on the container. Accepts: `small`.
-- `pfe-overflow`: Optionally allows an image or element to overflow the padding on the container. This property should be added to the direct child of the slotm such as on an image tag; should be added to the element that you want to overflow the container. Accepts: `top`, `right`, `bottom`, `left`.
-- `pfe-border`: Optionally apply a border color and weight to the entire card container. The default color and weight is `#d2d2d2` and `1px`, respectively.
-=======
 - `img-src`: Optional background image applied to the entire card container.  Alignment of this image can be managed using the `--pfe-card--BackgroundPosition` variable which is set to `center center` by default.
 - `size`: Optionally adjusts the padding on the container.  Accepts: `small`.
 - `overflow`: Optionally allows an image or element to overflow the padding on the container. This property should be added to the direct child of the slotm such as on an image tag; should be added to the element that you want to overflow the container. Accepts: `top`, `right`, `bottom`, `left`.
 - `border`: Optionally apply a border color and weight to the entire card container. The default color and weight is `#d2d2d2` and `1px`, respectively.
->>>>>>> 5b2e9132
 
 ## Variables
 There are several powerful variables available to hook into and override default styles.
 
-<<<<<<< HEAD
-- **Background color**: Though using the `pfe-color` attribute is strongly recommended when setting the background color for the band, you can also use completely custom colors by updating the `--pfe-band--BackgroundColor` variable. If you update this value manually, you should also update the `--theme` context variable to invoke the right theme on it and it's child elements. Supported themes include: `light`, `dark`, and `saturated`.
-- **Background position**: This is designed for use with the `pfe-img-src` attribute to allow you to align your background image. Default value is `center center`.
+- **Background color**: Though using the `color` attribute is strongly recommended when setting the background color for the band, you can also use completely custom colors by updating the `--pfe-band--BackgroundColor` variable. If you update this value manually, you should also update the `--context` variable to invoke the right context on it and it's child elements. Supported contexts include: `light`, `dark`, and `saturated`.
+- **Background position**: This is designed for use with the `img-src` attribute to allow you to align your background image. Default value is `center center`.
 - **Border**: This allows the customization of a border around the entire container. There is a variable for the entire border shorthand (transparent by default) or you can hook into the individual properties. There is also a separate `border-top` property which is available to add an emphasis border at the top of the card; typically that would consist of setting the variable as follows: `--pfe-card--BorderTop: 4px solid #ee00`.
 - **Padding**: You can customize the padding around the outside of the card container by connecting to either the shortcut padding variable or just one or more of the individual padding regions. If you add a header slot to the card, note that the `padding-top` value will not be used, but rather, the `spacing--vertical` value; this is to maintain consistent padding around the text inside the card header.
 - **Spacing**: Spacing controls the internal padding for the card. There is a `spacing--vertical` property which controls spacing between regions of the card (header, body, footer) and a `spacing--horizontal` which controls spacing between items in the footer region.
@@ -127,13 +115,7 @@
 
 #### Header region
 * The display property for the header region is very helpful in situations where you need to have the header content present in the DOM but want it visibly hidden from view. You can do that by setting that property to: `--pfe-card__header--Display: none`.
-* If you set the `background-color` of the header region to a color that requires a different theme than the rest of the card, please be sure you update the value of the `--pfe-card__header--Color` property to use a font color that works for that `background-color`. There is no `--theme` variable for this region at this time.
-=======
-- **Background color**: Though using the `pfe-color` attribute is strongly recommended when setting the background color for the band, you can also use completely custom colors by updating the `--pfe-band--BackgroundColor` variable.  If you update this value manually, you should also update the `--context` context variable to invoke the right context on it and it's child elements.  Supported contexts include: `light`, `dark`, and `saturated`.
-- **Background position**: This is designed for use with the `pfe-img-src` attribute to allow you to align your background image.  Default value is `center center`. **Variable name:** `--pfe-card--BackgroundPosition`.
-- **Border**: This allows the customization of a border around the entire container.  There is a variable for the entire border shorthand (transparent by default) or you can hook into the individual properties. **Variable name:** `--pfe-card--BorderRadius` and `--pfe-card--Border` or `--pfe-card--BorderWeight`, `--pfe-card--BorderStyle`, `--pfe-card--BorderColor`.
-- **Padding**: You can customize the padding around the outside of the card container by connecting to either the shortcut padding variable or just one or more of the individual padding regions. **Variable names:** `--pfe-card--Padding` or `--pfe-card--PaddingTop`, `--pfe-card--PaddingRight`, `--pfe-card--PaddingBottom`, `--pfe-card--PaddingLeft`.
->>>>>>> 5b2e9132
+* If you set the `background-color` of the header region to a color that requires a different context than the rest of the card, please be sure you update the value of the `--pfe-card__header--Color` property to use a font color that works for that `background-color`. There is no `--context` variable for this region at this time.
 
 ## Test
 
