--- conflicted
+++ resolved
@@ -1,19 +1,5 @@
 <!DOCTYPE html>
 <html>
-<<<<<<< HEAD
-
-<head>
-  <meta charset="utf-8">
-  <meta name="viewport" content="width=device-width, minimum-scale=1.0, initial-scale=1.0, user-scalable=yes">
-  <script src="/components/@webcomponents/webcomponentsjs/webcomponents-bundle.js"></script>
-  <script src="/components/web-component-tester/browser.js"></script>
-  <script src="/components/react/umd/react.production.min.js"></script>
-  <script src="/components/react-dom/umd/react-dom.production.min.js"></script>
-  <script src="/components/babel-standalone/babel.min.js"></script>
-  <script type="module" src="../dist/pfe-card.js"></script>
-  <script type="text/babel">
-    function TestSuite() {
-=======
   <head>
     <meta charset="utf-8">
     <meta name="viewport" content="width=device-width, minimum-scale=1.0, initial-scale=1.0, user-scalable=yes">
@@ -26,7 +12,6 @@
     <link rel="stylesheet" href="pfe-card_test.css">
     <script type="text/babel">
       function TestSuite() {
->>>>>>> f25580b0
         return (
           <div>
             <pfe-card id="card">
