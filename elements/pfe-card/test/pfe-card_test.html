<!DOCTYPE html>
<html>
  <head>
    <meta charset="utf-8">
    <meta name="viewport" content="width=device-width, minimum-scale=1.0, initial-scale=1.0, user-scalable=yes">
    <script src="/components/@webcomponents/webcomponentsjs/webcomponents-bundle.js"></script>
    <script src="/components/web-component-tester/browser.js"></script>
    <script type="module" src="../dist/pfe-card.js"></script>
  </head>
  <body>
<<<<<<< HEAD
    <test-fixture id="card">
      <template>
        <pfe-card>
          <h3 slot="pfe-card--header">Card header</h3>
          <p>This is pfe-card.</p>
          <div slot="pfe-card--footer">
            <p>Text in footer</p>
          </div>
        </pfe-card>
      </template>
    </test-fixture>
=======
    <style>
      .grid {
        display: grid;
        grid-gap: 10px;
        grid-template-columns: repeat(3, 1fr);
      }
      h2 {
        margin-bottom: 0;
      }
    </style>
    <div class="grid">

      <pfe-card id="card1">
        <h2 slot="pfe-card--header">Card 1</h2>
        <p>This is pfe-card.</p>
        <div slot="pfe-card--footer">Text in footer</div>
      </pfe-card>

      <pfe-card id="card2">
        <img src="https://placekitten.com/200/150"/>
      </pfe-card>

      <pfe-card id="card3">
        <h2 slot="pfe-card--header">Card 3</h2>
        <img src="https://placekitten.com/1000/500" pfe-overflow="top right bottom left"/>
      </pfe-card>

      <pfe-card id="card4">
        <h2 slot="pfe-card--header">Card 4</h2>
        <p>This is pfe-card.</p>
        <div slot="pfe-card--footer">Text in footer</div>
      </pfe-card>

      <pfe-card id="dynamicHeaderFooter">
        This is the card
      </pfe-card>
    </div>
>>>>>>> a43a44a5

    <test-fixture id="simple-card">
      <template>
        <pfe-card>
          <p>This is pfe-card.</p>
        </pfe-card>
      </template>
    </test-fixture>

    <test-fixture id="image-card">
      <template>
        <pfe-card>
          <img src="https://placekitten.com/200/150"/>
        </pfe-card>
      </template>
    </test-fixture>

    <script>
      // Converts a hex value to RGBA
      const hexToRgb = hex => {
        const [, r, g, b] = /^#?([a-f\d]{2})([a-f\d]{2})([a-f\d]{2})/.exec(hex);
          return [
              parseInt(r, 16),
              parseInt(g, 16),
              parseInt(b, 16)
           ];
      };
      // Gets the rgba value from an element
      const getColor = (el, prop) => {
        const [, r, g, b] = getComputedStyle(el, null)[prop].match(/rgba?\((\d+),\s+(\d+),\s+(\d+).*\)/)
          .map(n => +n);
        return [r, g, b];
      };
      // Updates the value of a custom property
      const updateVariable = (el, variable, value) => el.style.setProperty(variable, value);

      //-- Describe the component
      // Supported regions
      const regions = {
        header: {
          name: "pfe-card--header",
          class: "pfe-card__header",
          content: "Card header"
        },
        body: {
          class: "pfe-card__body",
          content: "This is pfe-card."
        },
        footer: {
          name: "pfe-card--footer",
          class: "pfe-card__footer",
          content: "Text in footer"
        },
        overlay: {
          class: "pfe-card__overlay"
        }
      };

      // Themes and their expected hex values
      const colors = {
        lightest: "#ffffff",
        lighter: "#ececec",
        base: "#dfdfdf",
        darker: "#464646",
        darkest: "#131313",
        accent: "#ee0000",
        complement: "#0477a4"
      };

      // Supported overflow attributes
      const overflow = ["top", "right", "bottom", "left"];

      // Supported hooks on the host element
      const customProperties = {
        display: {
          variable: "--pfe-card--Display",
          css: "display",
          default:  "flex",
          custom: "inline-block"
        },
        flexDirection: {
          variable: "--pfe-card--FlexDirection",
          css: "flex-direction",
          default:  "column",
          custom: "row"
        },
        borderRadius: {
          variable: "--pfe-card--BorderRadius",
          css: "border-radius",
          default:  "3px",
          custom: "50%"
        },
        border: {
          variable: "--pfe-card--Border",
          css: "border-bottom",
          default:  "0px solid rgb(210, 210, 210)",
          custom: "1px solid rgb(238, 238, 238)"
        },
        borderTop: {
          variable: "--pfe-card--BorderTop",
          css: "border-top",
          default:  "0px solid rgb(210, 210, 210)",
          custom: "4px solid rgb(238, 0, 0)"
        },
        backgroundColor: {
          variable: "--pfe-card--BackgroundColor",
          css: "background-color",
          default:  "rgb(223, 223, 223)",
          custom: "rgb(255, 105, 180)"
        },
        backgroundPosition: {
          variable: "--pfe-card--BackgroundPosition",
          css: "background-position",
          default:  "50% 50%",
          custom: "100% 0%"
        }
      };

      const customProperties_header = {
        display: {
          variable: "--pfe-card__header--Display",
          css: "display",
          default:  "flex",
          custom: "none"
        },
        backgroundColor: {
          variable: "--pfe-card__header--BackgroundColor",
          css: "background-color",
          default:  "rgba(45, 45, 45, 0.3)",
          custom: "rgb(255, 105, 180)"
        },
        color: {
          variable: "--pfe-card__header--Color",
          css: "color",
          default:  "rgb(51, 51, 51)",
          custom: "rgb(255, 105, 180)"
        }
      };

      const customProperties_body = {
        paddingTop: {
            variable: "--pfe-card--PaddingTop",
            css: "padding-top",
            default:  "32px",
            custom: "28px"
          },
          paddingRight: {
            variable: "--pfe-card--PaddingRight",
            css: "padding-right",
            default:  "32px",
            custom: "28px"
          },
          paddingBottom: {
            variable: "--pfe-card--PaddingBottom",
            css: "padding-bottom",
            default:  "32px",
            custom: "28px"
          },
          paddingLeft: {
            variable: "--pfe-card--PaddingLeft",
            css: "padding-left",
            default:  "32px",
            custom: "28px"
          }
      };

      suite("<pfe-card>", () => {
        let cards = {};
        let card;

        setup(() => {
          // Instantiate the card templates
          cards.default = fixture("card");
          cards.simple = fixture("simple-card");
          cards.image = fixture("image-card");
        });
        
        test("it should upgrade", () => {
          assert.instanceOf(
            document.querySelector("pfe-card"),
            customElements.get("pfe-card"),
            "the <pfe-card> should be an instance of PfeCard"
          );
        });

        // Check the schema for supported slots
        ["header", "footer"].forEach(slot => {
          // Iterate over the slots object to test expected results
          test(`${slot} content is placed into correct slot`, () => {
            card = cards.default;
            let className = regions[slot].class;
            let expected = regions[slot].content;
            
            // Check that the right elements are assigned to the slots            
            assert.equal(
              card.querySelector(`[slot="pfe-card--${slot}"]`).assignedSlot,
              card.shadowRoot.querySelector(`.${className} > *`)
            );

            let content = card.shadowRoot
              .querySelector(`.${className} > *`)
              .assignedNodes()
              .map(n => n.textContent)
              .join("")
              .trim();

            // Check that the expected content is in the right slot
            assert.equal(content, expected);
          });
          
          test(`it should add has_${slot} if the slot exist`, () => {
            card = cards.default;
            assert.isTrue(cards.default.hasAttribute(`has_${slot}`));
          });
          
          test(`it should remove has_${slot} if the slot does not exist`, () => {
            card = cards.simple;
            assert.isFalse(card.hasAttribute(`has_${slot}`));
          });
        });

        test(`body content is placed into correct slot`, () => {
          card = cards.default;
          let className = regions.body.class;
          let expected = regions.body.content;

          // Check that the right elements are assigned to the slots
          assert.equal(
            card.querySelector("p").assignedSlot,
            card.shadowRoot.querySelector(`.${className} > *`)
          );

          let content = card.shadowRoot
            .querySelector(`.${className} > *`)
            .assignedNodes()
            .map(n => n.textContent)
            .join("")
            .trim();

          // Check that the expected content is in the right slot
          assert.equal(content, expected);
        });

        test("it should render a header and footer when content for those slots are added dynamically", done => {
          const card = document.querySelector("#dynamicHeaderFooter");
          
          const header = document.createElement("h2");
          header.setAttribute("slot", "pfe-card--header");
          header.textContent = "Card Header";

          const footer = document.createElement("div");
          footer.setAttribute("slot", "pfe-card--footer");
          footer.textContent = "This is the footer";

          card.prepend(header);
          card.appendChild(footer);

          flush(() => {
            const cardHeaderSlot = card.shadowRoot.querySelector(`slot[name="pfe-card--header"]`);
            const cardFooterSlot = card.shadowRoot.querySelector(`slot[name="pfe-card--footer"]`);

            assert.equal(cardHeaderSlot.assignedNodes().length, 1);
            assert.equal(cardFooterSlot.assignedNodes().length, 1);
            done();
          });
        });

        // Iterate over the colors object to test expected background color results
        Object.entries(colors).forEach(set => {
          let label = set[0];
          let color = set[1];

          test(`it should have a background color of ${color} when pfe-color is ${label}`, () => {
            card = cards.default;

            // If this is not the default theme, update the color attribute
            if(label !== "default") {
              card.setAttribute("pfe-color", label);
            }

            // Get the background color value
            const [r, g, b] = getColor(card, "background-color");

            // Test that the color is rendering as expected
            assert.deepEqual([r, g, b], hexToRgb(color));

            // Test that the theme is working
            if(["dark", "darker", "darkest"].includes(label)) {
              assert.equal(card.getAttribute("on"), "dark");
            }
            else if(["complement", "accent"].includes(label)) {
              assert.equal(card.getAttribute("on"), "saturated");
            }
            else {
              assert.equal(card.getAttribute("on"), "light");
            }
          });
        });

        test("it should have standard padding when pfe-size is not set", () => {
          let body;
          card = cards.simple;
          body = card.shadowRoot.querySelector(`.${regions.body.class}`);
          assert.equal(getComputedStyle(body, null)["padding"], "32px");
        });

        test("it should have reduced padding when pfe-size is small", done => {
          let body;
          card = cards.simple;
          body = card.shadowRoot.querySelector(`.${regions.body.class}`);

          // Set the size attribute
          card.setAttribute("pfe-size", "small");

          flush(() => {
            assert.equal(getComputedStyle(body, null)["padding"], "16px");
            done();
          });
        });

        test("it should have a standard border when pfe-border is set", done => {
          card = cards.default;

          // Set the border attribute
          card.setAttribute("pfe-border", "");

          flush(() => {
            assert.deepEqual(getColor(cards.default, "border-left-color"), hexToRgb("#d2d2d2"));
            assert.equal(getComputedStyle(cards.default, null)["border-left-width"], "1px");
            done();
          });
        });

        // Iterate over possibilities for images
        overflow.forEach(direction => {
          test(`image should overflow to the ${direction}`, done => {
            let image;
            card = cards.image;
            image = card.querySelector("img");

            // Set overflow property
            image.setAttribute("pfe-overflow", direction);

            flush(() => {
              assert.equal(getComputedStyle(image, null)[`margin-${direction}`], "-32px");
              done();
            });
          });
        });

        test("image should overflow all padding", done => {
          let image;
          card = cards.image;
          image = card.querySelector("img");

          // Set overflow property
          image.setAttribute("pfe-overflow", "top right bottom left");

          flush(() => {
            assert.equal(getComputedStyle(image, null)["margin-top"], "-32px");
            assert.equal(getComputedStyle(image, null)["margin-right"], "-32px");
            assert.equal(getComputedStyle(image, null)["margin-bottom"], "-32px");
            assert.equal(getComputedStyle(image, null)["margin-left"], "-32px");
            done();
          });
        });

        // Iterate over the custom properties to test overrides work
        Object.entries(customProperties).forEach(set => {
          const property = set[1];

          // Test default value
          test(`${property.variable} picks up the default value`, () => {            
            assert.equal(getComputedStyle(cards.default, null)[property.css], property.default, `${property.css} should equal ${property.default}`);
          });

          // Update the variable
          test(`${property.variable} allows user customization`, done => {
            updateVariable(cards.default, property.variable, property.custom);

            flush(() => {
              Promise.all([customElements.whenDefined("pfe-card")]).then( () => {
                assert.equal(getComputedStyle(cards.default, null)[property.css], property.custom, `${property.css} should equal ${property.custom}`);
              });
              done();
            });
          });
        });

        // Iterate over the custom properties to test overrides work
        Object.entries(customProperties_body).forEach(set => {
          let property = set[1];
          let body;

          // Test default value
          test(`${property.variable} picks up the default value`, () => {
            card = cards.simple;
            body = card.shadowRoot.querySelector(`.${regions.body.class}`);

            assert.equal(getComputedStyle(body, null)[property.css], property.default, `${property.css} should equal ${property.default}`);
          });

          // Update the variable
          test(`${property.variable} allows user customization`, done => {
            card = cards.simple;
            body = card.shadowRoot.querySelector(`.${regions.body.class}`);
            
            updateVariable(card, property.variable, property.custom);

            flush(() => {
              assert.equal(getComputedStyle(body, null)[property.css], property.custom, `${property.css} should equal ${property.custom}`);
              done();
            });
          });
        });

        // Test that the general Padding property works
        test(`--pfe-card--Padding allows user customization`, done => {
          let body;
          card = cards.simple;
          body = card.shadowRoot.querySelector(`.${regions.body.class}`);
          
          updateVariable(card, "--pfe-card--Padding", "10px 5px");
          card.updateVariables();

          flush(() => {
            assert.equal(getComputedStyle(body, null)["padding-top"], "10px", "padding-top should equal 10px");
            assert.equal(getComputedStyle(body, null)["padding-right"], "5px", "padding-right should equal 5px");
            assert.equal(getComputedStyle(body, null)["padding-bottom"], "10px", "padding-bottom should equal 10px");
            assert.equal(getComputedStyle(body, null)["padding-left"], "5px", "padding-left should equal 5px");
            done();
          });
        });

        // Iterate over the custom properties to test overrides work
        Object.entries(customProperties_header).forEach(set => {
          let property = set[1];
          let header;

          // Test default value
          test(`${property.variable} picks up the default value`, () => {
            card = cards.default;
            header = card.shadowRoot.querySelector(`.${regions.header.class}`);

            assert.equal(getComputedStyle(header, null)[property.css], property.default, `${property.css} should equal ${property.default}`);
          });

          // Update the variable
          test(`${property.variable} allows user customization`, done => {
            card = cards.default;
            header = card.shadowRoot.querySelector(`.${regions.header.class}`);
            
            updateVariable(card, property.variable, property.custom);

            flush(() => {
              assert.equal(getComputedStyle(header, null)[property.css], property.custom, `${property.css} should equal ${property.custom}`);
              done();
            });
          });
        });
      });
    </script>
  </body>
</html><|MERGE_RESOLUTION|>--- conflicted
+++ resolved
@@ -8,7 +8,6 @@
     <script type="module" src="../dist/pfe-card.js"></script>
   </head>
   <body>
-<<<<<<< HEAD
     <test-fixture id="card">
       <template>
         <pfe-card>
@@ -20,45 +19,6 @@
         </pfe-card>
       </template>
     </test-fixture>
-=======
-    <style>
-      .grid {
-        display: grid;
-        grid-gap: 10px;
-        grid-template-columns: repeat(3, 1fr);
-      }
-      h2 {
-        margin-bottom: 0;
-      }
-    </style>
-    <div class="grid">
-
-      <pfe-card id="card1">
-        <h2 slot="pfe-card--header">Card 1</h2>
-        <p>This is pfe-card.</p>
-        <div slot="pfe-card--footer">Text in footer</div>
-      </pfe-card>
-
-      <pfe-card id="card2">
-        <img src="https://placekitten.com/200/150"/>
-      </pfe-card>
-
-      <pfe-card id="card3">
-        <h2 slot="pfe-card--header">Card 3</h2>
-        <img src="https://placekitten.com/1000/500" pfe-overflow="top right bottom left"/>
-      </pfe-card>
-
-      <pfe-card id="card4">
-        <h2 slot="pfe-card--header">Card 4</h2>
-        <p>This is pfe-card.</p>
-        <div slot="pfe-card--footer">Text in footer</div>
-      </pfe-card>
-
-      <pfe-card id="dynamicHeaderFooter">
-        This is the card
-      </pfe-card>
-    </div>
->>>>>>> a43a44a5
 
     <test-fixture id="simple-card">
       <template>
