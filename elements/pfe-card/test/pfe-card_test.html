--- conflicted
+++ resolved
@@ -1,518 +1,45 @@
 <!DOCTYPE html>
 <html>
-  <head>
-    <meta charset="utf-8">
-    <meta name="viewport" content="width=device-width, minimum-scale=1.0, initial-scale=1.0, user-scalable=yes">
-    <script src="/components/@webcomponents/webcomponentsjs/webcomponents-bundle.js"></script>
-    <script src="/components/web-component-tester/browser.js"></script>
-    <script type="module" src="../dist/pfe-card.js"></script>
-    <link rel="stylesheet" href="pfe-card_test.css">
-  </head>
-  <body>
-<<<<<<< HEAD
-    <test-fixture id="card">
-      <template>
-        <pfe-card>
-          <h3 slot="pfe-card--header">Card header</h3>
-          <p>This is pfe-card.</p>
-          <div slot="pfe-card--footer">
-            <p>Text in footer</p>
-          </div>
-        </pfe-card>
-      </template>
-    </test-fixture>
 
-    <test-fixture id="simple-card">
-      <template>
-        <pfe-card>
-          <p>This is pfe-card.</p>
-        </pfe-card>
-      </template>
-    </test-fixture>
+<head>
+  <meta charset="utf-8">
+  <meta name="viewport" content="width=device-width, minimum-scale=1.0, initial-scale=1.0, user-scalable=yes">
+  <script src="/components/@webcomponents/webcomponentsjs/webcomponents-bundle.js"></script>
+  <script src="/components/web-component-tester/browser.js"></script>
+  <script type="module" src="../dist/pfe-card.js"></script>
+  <link rel="stylesheet" href="pfe-card_test.css">
+</head>
 
-    <test-fixture id="image-card">
-      <template>
-        <pfe-card>
-          <img src="https://placekitten.com/200/150"/>
-        </pfe-card>
-      </template>
-    </test-fixture>
+<body>
+  <test-fixture id="card">
+    <template>
+      <pfe-card>
+        <h3 slot="pfe-card--header">Card header</h3>
+        <p>This is pfe-card.</p>
+        <div slot="pfe-card--footer">
+          <p>Text in footer</p>
+        </div>
+      </pfe-card>
+    </template>
+  </test-fixture>
 
-    <script>
-      // Converts a hex value to RGBA
-      const hexToRgb = hex => {
-        const [, r, g, b] = /^#?([a-f\d]{2})([a-f\d]{2})([a-f\d]{2})/.exec(hex);
-          return [
-              parseInt(r, 16),
-              parseInt(g, 16),
-              parseInt(b, 16)
-           ];
-      };
-      // Gets the rgba value from an element
-      const getColor = (el, prop) => {
-        const [, r, g, b] = getComputedStyle(el, null)[prop].match(/rgba?\((\d+),\s+(\d+),\s+(\d+).*\)/)
-          .map(n => +n);
-        return [r, g, b];
-      };
-      // Updates the value of a custom property
-      const updateVariable = (el, variable, value) => el.style.setProperty(variable, value);
+  <test-fixture id="simple-card">
+    <template>
+      <pfe-card>
+        <p>This is pfe-card.</p>
+      </pfe-card>
+    </template>
+  </test-fixture>
 
-      //-- Describe the component
-      // Supported regions
-      const regions = {
-        header: {
-          name: "pfe-card--header",
-          class: "pfe-card__header",
-          content: "Card header"
-        },
-        body: {
-          class: "pfe-card__body",
-          content: "This is pfe-card."
-        },
-        footer: {
-          name: "pfe-card--footer",
-          class: "pfe-card__footer",
-          content: "Text in footer"
-        },
-        overlay: {
-          class: "pfe-card__overlay"
-        }
-      };
+  <test-fixture id="image-card">
+    <template>
+      <pfe-card>
+        <img src="https://placekitten.com/200/150" />
+      </pfe-card>
+    </template>
+  </test-fixture>
 
-      // Themes and their expected hex values
-      const colors = {
-        lightest: "#ffffff",
-        lighter: "#ececec",
-        base: "#dfdfdf",
-        darker: "#464646",
-        darkest: "#131313",
-        accent: "#ee0000",
-        complement: "#0477a4"
-      };
+  <script src="pfe-card_test.js"></script>
+</body>
 
-      // Supported overflow attributes
-      const overflow = ["top", "right", "bottom", "left"];
-
-      // Supported hooks on the host element
-      const customProperties = {
-        display: {
-          variable: "--pfe-card--Display",
-          css: "display",
-          default:  "flex",
-          custom: "inline-block"
-        },
-        flexDirection: {
-          variable: "--pfe-card--FlexDirection",
-          css: "flex-direction",
-          default:  "column",
-          custom: "row"
-        },
-        borderRadius: {
-          variable: "--pfe-card--BorderRadius",
-          css: "border-radius",
-          default:  "3px",
-          custom: "50%"
-        },
-        border: {
-          variable: "--pfe-card--Border",
-          css: "border-bottom",
-          default:  "0px solid rgb(210, 210, 210)",
-          custom: "1px solid rgb(238, 238, 238)"
-        },
-        borderTop: {
-          variable: "--pfe-card--BorderTop",
-          css: "border-top",
-          default:  "0px solid rgb(210, 210, 210)",
-          custom: "4px solid rgb(238, 0, 0)"
-        },
-        backgroundColor: {
-          variable: "--pfe-card--BackgroundColor",
-          css: "background-color",
-          default:  "rgb(223, 223, 223)",
-          custom: "rgb(255, 105, 180)"
-        },
-        backgroundPosition: {
-          variable: "--pfe-card--BackgroundPosition",
-          css: "background-position",
-          default:  "50% 50%",
-          custom: "100% 0%"
-        }
-      };
-
-      const customProperties_header = {
-        display: {
-          variable: "--pfe-card__header--Display",
-          css: "display",
-          default:  "flex",
-          custom: "none"
-        },
-        backgroundColor: {
-          variable: "--pfe-card__header--BackgroundColor",
-          css: "background-color",
-          default:  "rgba(45, 45, 45, 0.3)",
-          custom: "rgb(255, 105, 180)"
-        },
-        color: {
-          variable: "--pfe-card__header--Color",
-          css: "color",
-          default:  "rgb(51, 51, 51)",
-          custom: "rgb(255, 105, 180)"
-        }
-      };
-
-      const customProperties_body = {
-        paddingTop: {
-            variable: "--pfe-card--PaddingTop",
-            css: "padding-top",
-            default:  "32px",
-            custom: "28px"
-          },
-          paddingRight: {
-            variable: "--pfe-card--PaddingRight",
-            css: "padding-right",
-            default:  "32px",
-            custom: "28px"
-          },
-          paddingBottom: {
-            variable: "--pfe-card--PaddingBottom",
-            css: "padding-bottom",
-            default:  "32px",
-            custom: "28px"
-          },
-          paddingLeft: {
-            variable: "--pfe-card--PaddingLeft",
-            css: "padding-left",
-            default:  "32px",
-            custom: "28px"
-          }
-      };
-
-      suite("<pfe-card>", () => {
-        let cards = {};
-        let card;
-
-        setup(() => {
-          // Instantiate the card templates
-          cards.default = fixture("card");
-          cards.simple = fixture("simple-card");
-          cards.image = fixture("image-card");
-        });
-        
-        test("it should upgrade", () => {
-          assert.instanceOf(
-            document.querySelector("pfe-card"),
-            customElements.get("pfe-card"),
-            "the <pfe-card> should be an instance of PfeCard"
-          );
-        });
-
-        // Check the schema for supported slots
-        ["header", "footer"].forEach(slot => {
-          // Iterate over the slots object to test expected results
-          test(`${slot} content is placed into correct slot`, () => {
-            card = cards.default;
-            let className = regions[slot].class;
-            let expected = regions[slot].content;
-            
-            // Check that the right elements are assigned to the slots            
-            assert.equal(
-              card.querySelector(`[slot="pfe-card--${slot}"]`).assignedSlot,
-              card.shadowRoot.querySelector(`.${className} > *`)
-            );
-
-            let content = card.shadowRoot
-              .querySelector(`.${className} > *`)
-              .assignedNodes()
-              .map(n => n.textContent)
-              .join("")
-              .trim();
-
-            // Check that the expected content is in the right slot
-            assert.equal(content, expected);
-          });
-          
-          test(`it should add has_${slot} if the slot exist`, () => {
-            card = cards.default;
-            assert.isTrue(cards.default.hasAttribute(`has_${slot}`));
-          });
-          
-          test(`it should remove has_${slot} if the slot does not exist`, () => {
-            card = cards.simple;
-            assert.isFalse(card.hasAttribute(`has_${slot}`));
-          });
-        });
-
-        test(`body content is placed into correct slot`, () => {
-          card = cards.default;
-          let className = regions.body.class;
-          let expected = regions.body.content;
-
-          // Check that the right elements are assigned to the slots
-          assert.equal(
-            card.querySelector("p").assignedSlot,
-            card.shadowRoot.querySelector(`.${className} > *`)
-          );
-
-          let content = card.shadowRoot
-            .querySelector(`.${className} > *`)
-            .assignedNodes()
-            .map(n => n.textContent)
-            .join("")
-            .trim();
-
-          // Check that the expected content is in the right slot
-          assert.equal(content, expected);
-        });
-
-        test("it should render a header and footer when content for those slots are added dynamically", done => {
-          const card = document.querySelector("#dynamicHeaderFooter");
-          
-          const header = document.createElement("h2");
-          header.setAttribute("slot", "pfe-card--header");
-          header.textContent = "Card Header";
-
-          const footer = document.createElement("div");
-          footer.setAttribute("slot", "pfe-card--footer");
-          footer.textContent = "This is the footer";
-
-          card.prepend(header);
-          card.appendChild(footer);
-
-          flush(() => {
-            const cardHeaderSlot = card.shadowRoot.querySelector(`slot[name="pfe-card--header"]`);
-            const cardFooterSlot = card.shadowRoot.querySelector(`slot[name="pfe-card--footer"]`);
-
-            assert.equal(cardHeaderSlot.assignedNodes().length, 1);
-            assert.equal(cardFooterSlot.assignedNodes().length, 1);
-            done();
-          });
-        });
-
-        // Iterate over the colors object to test expected background color results
-        Object.entries(colors).forEach(set => {
-          let label = set[0];
-          let color = set[1];
-
-          test(`it should have a background color of ${color} when pfe-color is ${label}`, () => {
-            card = cards.default;
-
-            // If this is not the default theme, update the color attribute
-            if(label !== "default") {
-              card.setAttribute("pfe-color", label);
-            }
-
-            // Get the background color value
-            const [r, g, b] = getColor(card, "background-color");
-
-            // Test that the color is rendering as expected
-            assert.deepEqual([r, g, b], hexToRgb(color));
-
-            // Test that the theme is working
-            if(["dark", "darker", "darkest"].includes(label)) {
-              assert.equal(card.getAttribute("on"), "dark");
-            }
-            else if(["complement", "accent"].includes(label)) {
-              assert.equal(card.getAttribute("on"), "saturated");
-            }
-            else {
-              assert.equal(card.getAttribute("on"), "light");
-            }
-          });
-        });
-
-        test("it should have standard padding when pfe-size is not set", () => {
-          let body;
-          card = cards.simple;
-          body = card.shadowRoot.querySelector(`.${regions.body.class}`);
-          assert.equal(getComputedStyle(body, null)["padding"], "32px");
-        });
-
-        test("it should have reduced padding when pfe-size is small", done => {
-          let body;
-          card = cards.simple;
-          body = card.shadowRoot.querySelector(`.${regions.body.class}`);
-
-          // Set the size attribute
-          card.setAttribute("pfe-size", "small");
-
-          flush(() => {
-            assert.equal(getComputedStyle(body, null)["padding"], "16px");
-            done();
-          });
-        });
-
-        test("it should have a standard border when pfe-border is set", done => {
-          card = cards.default;
-
-          // Set the border attribute
-          card.setAttribute("pfe-border", "");
-
-          flush(() => {
-            assert.deepEqual(getColor(cards.default, "border-left-color"), hexToRgb("#d2d2d2"));
-            assert.equal(getComputedStyle(cards.default, null)["border-left-width"], "1px");
-            done();
-          });
-        });
-
-        // Iterate over possibilities for images
-        overflow.forEach(direction => {
-          test(`image should overflow to the ${direction}`, done => {
-            let image;
-            card = cards.image;
-            image = card.querySelector("img");
-
-            // Set overflow property
-            image.setAttribute("pfe-overflow", direction);
-
-            flush(() => {
-              assert.equal(getComputedStyle(image, null)[`margin-${direction}`], "-32px");
-              done();
-            });
-          });
-        });
-
-        test("image should overflow all padding", done => {
-          let image;
-          card = cards.image;
-          image = card.querySelector("img");
-
-          // Set overflow property
-          image.setAttribute("pfe-overflow", "top right bottom left");
-
-          flush(() => {
-            assert.equal(getComputedStyle(image, null)["margin-top"], "-32px");
-            assert.equal(getComputedStyle(image, null)["margin-right"], "-32px");
-            assert.equal(getComputedStyle(image, null)["margin-bottom"], "-32px");
-            assert.equal(getComputedStyle(image, null)["margin-left"], "-32px");
-            done();
-          });
-        });
-
-        // Iterate over the custom properties to test overrides work
-        Object.entries(customProperties).forEach(set => {
-          const property = set[1];
-
-          // Test default value
-          test(`${property.variable} picks up the default value`, () => {            
-            assert.equal(getComputedStyle(cards.default, null)[property.css], property.default, `${property.css} should equal ${property.default}`);
-          });
-
-          // Update the variable
-          test(`${property.variable} allows user customization`, done => {
-            updateVariable(cards.default, property.variable, property.custom);
-
-            flush(() => {
-              Promise.all([customElements.whenDefined("pfe-card")]).then( () => {
-                assert.equal(getComputedStyle(cards.default, null)[property.css], property.custom, `${property.css} should equal ${property.custom}`);
-              });
-              done();
-            });
-          });
-        });
-
-        // Iterate over the custom properties to test overrides work
-        Object.entries(customProperties_body).forEach(set => {
-          let property = set[1];
-          let body;
-
-          // Test default value
-          test(`${property.variable} picks up the default value`, () => {
-            card = cards.simple;
-            body = card.shadowRoot.querySelector(`.${regions.body.class}`);
-
-            assert.equal(getComputedStyle(body, null)[property.css], property.default, `${property.css} should equal ${property.default}`);
-          });
-
-          // Update the variable
-          test(`${property.variable} allows user customization`, done => {
-            card = cards.simple;
-            body = card.shadowRoot.querySelector(`.${regions.body.class}`);
-            
-            updateVariable(card, property.variable, property.custom);
-
-            flush(() => {
-              assert.equal(getComputedStyle(body, null)[property.css], property.custom, `${property.css} should equal ${property.custom}`);
-              done();
-            });
-          });
-        });
-
-        // Test that the general Padding property works
-        test(`--pfe-card--Padding allows user customization`, done => {
-          let body;
-          card = cards.simple;
-          body = card.shadowRoot.querySelector(`.${regions.body.class}`);
-          
-          updateVariable(card, "--pfe-card--Padding", "10px 5px");
-          card.updateVariables();
-
-          flush(() => {
-            assert.equal(getComputedStyle(body, null)["padding-top"], "10px", "padding-top should equal 10px");
-            assert.equal(getComputedStyle(body, null)["padding-right"], "5px", "padding-right should equal 5px");
-            assert.equal(getComputedStyle(body, null)["padding-bottom"], "10px", "padding-bottom should equal 10px");
-            assert.equal(getComputedStyle(body, null)["padding-left"], "5px", "padding-left should equal 5px");
-            done();
-          });
-        });
-
-        // Iterate over the custom properties to test overrides work
-        Object.entries(customProperties_header).forEach(set => {
-          let property = set[1];
-          let header;
-
-          // Test default value
-          test(`${property.variable} picks up the default value`, () => {
-            card = cards.default;
-            header = card.shadowRoot.querySelector(`.${regions.header.class}`);
-
-            assert.equal(getComputedStyle(header, null)[property.css], property.default, `${property.css} should equal ${property.default}`);
-          });
-
-          // Update the variable
-          test(`${property.variable} allows user customization`, done => {
-            card = cards.default;
-            header = card.shadowRoot.querySelector(`.${regions.header.class}`);
-            
-            updateVariable(card, property.variable, property.custom);
-
-            flush(() => {
-              assert.equal(getComputedStyle(header, null)[property.css], property.custom, `${property.css} should equal ${property.custom}`);
-              done();
-            });
-          });
-        });
-      });
-    </script>
-=======
-    <div class="grid">
-
-      <pfe-card id="card1">
-        <h2 slot="pfe-card--header">Card 1</h2>
-        <p>This is pfe-card.</p>
-        <div slot="pfe-card--footer">Text in footer</div>
-      </pfe-card>
-
-      <pfe-card id="card2">
-        <img src="https://placekitten.com/200/150"/>
-      </pfe-card>
-
-      <pfe-card id="card3">
-        <h2 slot="pfe-card--header">Card 3</h2>
-        <img src="https://placekitten.com/1000/500" overflow="top right bottom left"/>
-      </pfe-card>
-
-      <pfe-card id="card4">
-        <h2 slot="pfe-card--header">Card 4</h2>
-        <p>This is pfe-card.</p>
-        <div slot="pfe-card--footer">Text in footer</div>
-      </pfe-card>
-
-      <pfe-card id="dynamicHeaderFooter">
-        This is the card
-      </pfe-card>
-    </div>
-
-    <script src="pfe-card_test.js"></script>
->>>>>>> 5b2e9132
-  </body>
 </html>