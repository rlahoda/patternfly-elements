--- conflicted
+++ resolved
@@ -169,11 +169,7 @@
   if (ctaValue && config.has.footer.length > 0) {
     config.slots.push({
       slot: "pfe-card--footer",
-<<<<<<< HEAD
-      content: region === "footer" ? image : footer ? footer : config.has.footer ? config.has.footer : ""
-=======
-      content: region === "footer" ? image : config.has.footer,
->>>>>>> f25580b0
+      content: region === "footer" ? image : footer ? footer : config.has.footer ? config.has.footer : "",
     });
   }
 
