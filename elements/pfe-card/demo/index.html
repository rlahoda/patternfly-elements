--- conflicted
+++ resolved
@@ -1,24 +1,11 @@
 <!DOCTYPE html>
 <html>
-<<<<<<< HEAD
-  <head>
-    <title>PatternFly Elements: Card Demo</title>
-
-    <meta charset="utf-8">
-    <meta name="viewport" content="width=device-width, minimum-scale=1.0, initial-scale=1.0, user-scalable=yes">
-
-    <noscript>
-      <link href="../../pfelement/dist/pfelement--noscript.min.css" rel="stylesheet">
-    </noscript>
-
-    <link href="../../pfelement/dist/pfelement.min.css" rel="stylesheet">
-=======
->>>>>>> ca9428c2
 
 <head>
+  <title>PatternFly Elements: Card Demo</title>
+
   <meta charset="utf-8">
-  <meta name="viewport" content="width=device-width, initial-scale=1.0">
-  <title>PFElements: pfe-card Demo</title>
+  <meta name="viewport" content="width=device-width, minimum-scale=1.0, initial-scale=1.0, user-scalable=yes">
 
   <!-- Stylesheets for testing light DOM styles.
     <link rel="stylesheet" href="https://cdnjs.cloudflare.com/ajax/libs/twitter-bootstrap/4.3.1/css/bootstrap-reboot.css">
@@ -31,12 +18,6 @@
   <link rel="stylesheet" href="../../pfe-styles/dist/pfe-context.css" />
   <link rel="stylesheet" href="../../pfe-styles/dist/pfe-layouts.css" />
 
-<<<<<<< HEAD
-    <!-- uncomment the es5-adapter if you're using the umd version -->
-    <script src="https://cdnjs.cloudflare.com/ajax/libs/webcomponentsjs/2.3.0/custom-elements-es5-adapter.js"></script>
-    <script src="https://cdnjs.cloudflare.com/ajax/libs/webcomponentsjs/2.3.0/webcomponents-bundle.js"></script>
-    <script src="https://cdnjs.cloudflare.com/ajax/libs/require.js/2.3.6/require.min.js"></script>
-=======
   <noscript>
     <link href="../../pfelement/dist/pfelement--noscript.min.css" rel="stylesheet">
   </noscript>
@@ -47,97 +28,11 @@
   <script src="/examples/node_modules/@webcomponents/webcomponentsjs/custom-elements-es5-adapter.js"></script>
   <script src="/examples/node_modules/@webcomponents/webcomponentsjs/webcomponents-bundle.js"></script>
   <script src="/examples/node_modules/requirejs/require.js"></script>
->>>>>>> ca9428c2
 
   <!--
       if support for IE11 IS NOT needed, just include the web components
       that you want
     -->
-<<<<<<< HEAD
-    <script>
-        require([
-          '../../pfe-cta/dist/pfe-cta.umd.js',
-          '../dist/pfe-card.umd.js'
-        ]);
-    </script>
-
-    <link href="../dist/pfe-card--lightdom.css" rel="stylesheet">
-
-    <style>
-      /* For demo only */
-      .demo-cards {
-        display: flex;
-        flex-wrap: wrap;
-      }
-
-      .demo-cards > * {
-        margin: 0 16px 32px;
-        min-width: 200px;
-        width: calc(25% - 32px);
-      }
-      .button-series {
-        display: inline-block;
-      }
-      .button-series > *:not(first-child) {
-        display: inline-block;
-        margin-left: 15px;
-      }
-
-      h2[slot="pfe-card--header"] {
-        font-size: 1.1em;
-        font-weight: bolder;
-      }
-
-      .custom-border {
-        --pfe-card--BorderColor: #eee;
-        --pfe-card--BorderWeight: 1px;
-      }
-
-      .custom-header-background {
-        --pfe-card__header--BackgroundColor: #0477a4;
-        --pfe-card__header--Color: #fff;
-      }
-
-      a {
-        color: var(--pfe-broadcasted--link);
-      }
-    </style>
-  </head>
-  <body unresolved>
-    <h1>&lt;pfe-card&gt;</h1>
-    <div class="demo-cards">
-
-      <pfe-card pfe-color="lightest" class="custom-border">
-        <h2 slot="pfe-card--header">Lightest card</h2>
-        <p>This is the lightest pfe-card and <a href="#">a link</a>.</p>
-        <div class="button-series" slot="pfe-card--footer">
-          <pfe-cta slot="pfe-card--footer" pfe-priority="secondary">
-            <a href="#">Try</a>
-          </pfe-cta>
-          <pfe-cta pfe-priority="primary">
-            <a href="#">Buy</a>
-          </pfe-cta>
-        </div>
-      </pfe-card>
-
-      <pfe-card pfe-color="lighter">
-        <h2 slot="pfe-card--header">Lighter card</h2>
-        <p>This is the light pfe-card and <a href="#">a link</a>.</p>
-        <p>Leverage agile frameworks to provide a robust synopsis for high level overviews. Iterative approaches to corporate strategy foster collaborative thinking to further the overall value proposition.</p>
-        <p>Organically grow the holistic world view of disruptive innovation via workplace diversity and empowerment.</p>
-        <div slot="pfe-card--footer">
-          <pfe-cta pfe-priority="primary">
-            <a href="#">Buy</a>
-          </pfe-cta>
-        </div>
-      </pfe-card>
-
-      <pfe-card>
-        <h2 slot="pfe-card--header">Default card</h2>
-        Unwrapped item. This is the default pfe-card and <a href="#">a link</a>.
-        <pfe-cta slot="pfe-card--footer">
-          <a href="#">Learn more</a>
-=======
   <script>
     require([
       '../../pfe-cta/dist/pfe-cta.umd.js',
@@ -146,11 +41,7 @@
 
   </script>
 
-  <noscript>
-    <link href="../../pfelement/dist/pfelement--noscript.min.css" rel="stylesheet">
-  </noscript>
 
-  <link href="../../pfelement/dist/pfelement.min.css" rel="stylesheet">
   <link href="../dist/pfe-card--lightdom.css" rel="stylesheet">
 
   <link href="demo.css" rel="stylesheet">
@@ -167,7 +58,6 @@
       <div class="button-series" slot="pfe-card--footer">
         <pfe-cta slot="pfe-card--footer" priority="secondary">
           <a href="#">Try</a>
->>>>>>> ca9428c2
         </pfe-cta>
         <pfe-cta priority="primary">
           <a href="#">Buy</a>
