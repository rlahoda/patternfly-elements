<!DOCTYPE html>
<html>

<head>
  <title>PatternFly Elements: Card Demo</title>

  <meta charset="utf-8">
  <meta name="viewport" content="width=device-width, minimum-scale=1.0, initial-scale=1.0, user-scalable=yes">

  <!-- Stylesheets for testing light DOM styles.
    <link rel="stylesheet" href="https://cdnjs.cloudflare.com/ajax/libs/twitter-bootstrap/4.3.1/css/bootstrap-reboot.css">
    <link rel="stylesheet" href="https://cdnjs.cloudflare.com/ajax/libs/typebase.css/0.5.0/typebase.css">
    -->

<<<<<<< HEAD
  <link
    href="https://fonts.googleapis.com/css2?family=Red+Hat+Display:wght@400;500;700&family=Red+Hat+Text:wght@400;500&display=swap"
    rel="stylesheet">
=======
  <link rel="stylesheet" type="text/css" href="../../pfe-styles/dist/red-hat-font.min.css">
>>>>>>> 06257ba7

  <link rel="stylesheet" href="../../pfe-styles/dist/pfe-base.css" />
  <link rel="stylesheet" href="../../pfe-styles/dist/pfe-context.css" />
  <link rel="stylesheet" href="../../pfe-styles/dist/pfe-layouts.css" />

  <noscript>
    <link href="../../pfelement/dist/pfelement--noscript.min.css" rel="stylesheet">
  </noscript>

  <link href="../../pfelement/dist/pfelement.min.css" rel="stylesheet">

  <!-- uncomment the es5-adapter if you're using the umd version -->
  <script src="/examples/node_modules/@webcomponents/webcomponentsjs/custom-elements-es5-adapter.js"></script>
  <script src="/examples/node_modules/@webcomponents/webcomponentsjs/webcomponents-bundle.js"></script>
  <script src="/examples/node_modules/requirejs/require.js"></script>

  <!--
      if support for IE11 IS NOT needed, just include the web components
      that you want
    -->
  <script>
    require([
      '../../pfe-icon/dist/pfe-icon.umd.js',
      '../../pfe-cta/dist/pfe-cta.umd.js',
      '../../pfe-band/dist/pfe-band.umd.js',
      '../dist/pfe-card.umd.js'
    ]);

  </script>

<<<<<<< HEAD
=======

>>>>>>> 06257ba7
  <link href="../dist/pfe-card--lightdom.css" rel="stylesheet">

  <link href="./demo.css" rel="stylesheet">

</head>

<body unresolved>
  <h1><code>&lt;pfe-card&gt;</code></h1>
  <pfe-band color="lightest" use-grid style="--pfe-band__body--layout: repeat(auto-fit, minmax(350px, 1fr));">
    <h2 slot="pfe-band--header"><code>color</code></h2>
    <pfe-card color="lightest" id="lightest-card">
      <pfe-icon style="--pfe-icon--size: 1.5em" icon="rh-atom" slot="pfe-card--header"></pfe-icon>
      <h3 slot="pfe-card--header">Lightest card</h3>
      <p>This is the lightest pfe-card.</p>
      <p>It has a border and <a href="#">a link</a>.</p>
      <pfe-cta slot="pfe-card--footer">
        <a href="#">Learn more</a>
      </pfe-cta>
    </pfe-card>

    <pfe-card color="lighter" id="lighter-card">
      <h3 slot="pfe-card--header">Lighter card</h3>
      <p>This is the lighter pfe-card and <a href="#">a link</a>.</p>
      <pfe-cta slot="pfe-card--footer">
        <a href="#">Learn more</a>
      </pfe-cta>
    </pfe-card>

    <pfe-card id="default-card">
      <h3 slot="pfe-card--header">Default card</h3>
      <p>This is the default pfe-card and <a href="#">a link</a>.</p>
      <pfe-cta slot="pfe-card--footer">
        <a href="#">Learn more</a>
      </pfe-cta>
    </pfe-card>

    <pfe-card color="darker" id="darker-card">
      <h3 slot="pfe-card--header">Darker Card</h3>
      <p>This is the darker pfe-card and <a href="#">a link</a>.</p>
      <pfe-cta slot="pfe-card--footer">
        <a href="#">Learn more</a>
      </pfe-cta>
    </pfe-card>

    <pfe-card color="darkest" id="darkest-card">
      <h3 slot="pfe-card--header">Darkest Card</h3>
      <p>This is the darkest pfe-card and <a href="#">a link</a>.</p>
      <pfe-cta slot="pfe-card--footer">
        <a href="#">Learn more</a>
      </pfe-cta>
    </pfe-card>

    <pfe-card color="complement" id="complement-card">
      <h3 slot="pfe-card--header">Complement Card</h3>
      <p>This is the complement pfe-card and <a href="#">a link</a>.</p>
      <pfe-cta slot="pfe-card--footer">
        <a href="#">Learn more</a>
      </pfe-cta>
    </pfe-card>

    <pfe-card color="accent" id="accent-card">
      <h3 slot="pfe-card--header">Accent Card</h3>
      <p>This is the accent pfe-card and <a href="#">a link</a>.</p>
      <pfe-cta slot="pfe-card--footer">
        <a href="#">Learn more</a>
      </pfe-cta>
    </pfe-card>
  </pfe-band>

  <pfe-band use-grid style="--pfe-band__body--layout: repeat(auto-fit, minmax(250px, 1fr));">
    <h2 slot="pfe-band--header">Cards with images using <code>overflow</code> settings</h2>
    <pfe-card color="lightest" id="img-overflow-none">
      <img src="https://placekitten.com/200/150" />
      <h3>Imaged card with no overflow</h3>
    </pfe-card>

    <pfe-card color="lightest" id="img-overflow-top-sides">
      <img overflow="top right left" src="https://placekitten.com/900/300" />
      <h3><code>overflow="top right left"</code></h3>
      <h4>Imaged card with top & side overflow</h4>
    </pfe-card>

    <pfe-card color="lightest" id="img-overflow-top-sides-header">
      <h3 slot="pfe-card--header"><code>overflow="top right left"</code></h3>
      <img overflow="top right left" src="https://placekitten.com/700/400" />
      <h3>Imaged card with side overflow + header</h3>
    </pfe-card>

    <pfe-card color="lightest" id="img-overflow-sides">
      <h3 slot="pfe-card--header"><code>overflow="right left"</code></h3>
      <h3>Imaged card with side overflow</h3>
      <img overflow="right left" src="https://placekitten.com/700/200" />
    </pfe-card>

    <pfe-card color="lightest" id="img-overflow-sides-bottom">
      <h3 slot="pfe-card--header"><code>overflow="right left bottom"</code></h3>
      <h3>Imaged card with side & bottom overflow</h3>
      <img overflow="right left bottom" src="https://placekitten.com/600/300" slot="pfe-card--footer" />
    </pfe-card>
  </pfe-band>

  <pfe-band color="lightest" use-grid style="--pfe-band__body--layout: repeat(auto-fit, minmax(350px, 1fr));">
    <h2 slot="pfe-band--header">Cards with various attributes</h2>
    <pfe-card color="lightest" border id="border-footer">
      <h3><code>border</code></h3>
      <p>Card with body and footer only.</p>
      <pfe-cta slot="pfe-card--footer">
        <a href="#">Call-to-action</a>
      </pfe-cta>
    </pfe-card>

    <pfe-card color="lighter" border id="border-header">
      <h3 slot="pfe-card--header"><code>border</code></h3>
      <h4>Card with header and body only</h4>
      <p>This is the lighter pfe-card and <a href="#">a link</a>.</p>
    </pfe-card>

    <pfe-card border id="border-body-only">
      <h3><code>border</code></h3>
      <h4>Card with no header or footer</h4>
      <p>This is the default pfe-card and <a href="#">a link</a>.</p>
    </pfe-card>

    <pfe-card color="darker" size="small" id="size-small-footer">
      <h3><code>size="small"</code></h3>
      <p>Card with body and footer only.</p>
      <pfe-cta slot="pfe-card--footer">
        <a href="#">Call-to-action</a>
      </pfe-cta>
    </pfe-card>

    <pfe-card color="darkest" size="small" id="size-small-header">
      <h3 slot="pfe-card--header"><code>size="small"</code></h3>
      <p>Card with header and body.</p>
    </pfe-card>

    <pfe-card color="complement" size="small" id="size-small-body-only">
      <h3><code>size="small"</code></h3>
      <p>Card with body only.</p>
    </pfe-card>

    <pfe-card color="accent" size="small" id="size-small-header-footer">
      <h3 slot="pfe-card--header"><code>size="small"</code></h3>
      <p>Header, body, and footer.</p>
      <pfe-cta slot="pfe-card--footer">
        <a href="#">Call-to-action</a>
      </pfe-cta>
    </pfe-card>

    <pfe-card color="darkest" overlay img-src="https://placekitten.com/400/300" id="img-src">
      <h3 slot="pfe-card--header"><code>img</code> + <code>overlay</code></h3>
      <p>Header, body, and footer.</p>
      <pfe-cta slot="pfe-card--footer">
        <a href="#">Call-to-action</a>
      </pfe-cta>
    </pfe-card>
  </pfe-band>

  <pfe-band use-grid style="--pfe-band__body--layout: repeat(auto-fit, minmax(350px, 1fr));" id="custom">
    <h2 slot="pfe-band--header">Customize cards with ID-scoped variables</h2>
    <pfe-card color="lightest" id="custom-global">
      <h3 slot="pfe-card--header"><code>#custom</code></h3>
      <h4>Lightest card</h4>
      <p>Lorem ipsum dolor sit amet, consetetur sadipscing elitr.</p>
      <p>At vero eos et accusam et justo duo dolores et ea rebum. Stet clita kasd gubergren, <a href="#">no sea
          takimata sanctus est</a>.</p>
      <pfe-cta priority="secondary" slot="pfe-card--footer">
        <a href="#">Try</a>
      </pfe-cta>
      <pfe-cta priority="primary" slot="pfe-card--footer">
        <a href="#">Buy</a>
      </pfe-cta>
    </pfe-card>

    <pfe-card color="lighter" id="custom-image">
      <h3 slot="pfe-card--header"><code>#custom &gt; #custom-image</code></h3>
      <h4>Lighter card (deprecated)</h4>
      <p>Lorem ipsum dolor sit amet, consetetur sadipscing elitr.</p>
      <p>At vero eos et accusam et justo duo dolores et ea rebum. Stet clita kasd gubergren, <a href="#">no sea
          takimata sanctus est</a>.</p>
      <pfe-cta priority="secondary" slot="pfe-card--footer">
        <a href="#">Try</a>
      </pfe-cta>
      <pfe-cta priority="primary" slot="pfe-card--footer">
        <a href="#">Buy</a>
      </pfe-cta>
    </pfe-card>

    <pfe-card id="custom-header">
      <h3 slot="pfe-card--header" hidden><code>#custom &gt; .hide-header</code></h3>
      <h3><code>#custom &gt; .hide-header</code></h3>
      <h4>Default Card</h4>
      <p>Lorem ipsum dolor sit amet, consetetur sadipscing elitr.</p>
      <p>At vero eos et accusam et justo duo dolores et ea rebum. Stet clita kasd gubergren, <a href="#">no sea
          takimata sanctus est</a>.</p>
      <pfe-cta priority="secondary" id="show-header" slot="pfe-card--footer">
        <a>Show header</a>
      </pfe-cta>
    </pfe-card>

    <pfe-card color="darker" id="custom-spacing">
      <h3 slot="pfe-card--header"><code>#custom &gt; #custom-spacing</code></h3>
      <h4>Darker Card</h4>
      <p>At vero eos et accusam et justo duo dolores et ea rebum. Stet clita kasd gubergren, <a href="#">no sea
          takimata sanctus est</a>.</p>
      <pfe-cta priority="secondary" slot="pfe-card--footer">
        <a href="#">Try</a>
      </pfe-cta>
      <pfe-cta priority="primary" slot="pfe-card--footer">
        <a href="#">Buy</a>
      </pfe-cta>
    </pfe-card>

    <pfe-card color="darkest" id="custom-border">
      <h3 slot="pfe-card--header"><code>#custom &gt; #custom-border</code></h3>
      <h4>Darkest Card</h4>
      <p>Lorem ipsum dolor sit amet, consetetur sadipscing elitr.</p>
      <p>At vero eos et accusam et justo duo dolores et ea rebum. Stet clita kasd gubergren, <a href="#">no sea
          takimata sanctus est</a>.</p>
      <pfe-cta priority="secondary" slot="pfe-card--footer">
        <a href="#">Try</a>
      </pfe-cta>
      <pfe-cta priority="primary" slot="pfe-card--footer">
        <a href="#">Buy</a>
      </pfe-cta>
    </pfe-card>

    <pfe-card color="complement" id="custom-header">
      <h3 slot="pfe-card--header"><code>#custom &gt; #custom-header</code></h3>
      <h4>Complement card</h4>
      <p>Lorem ipsum dolor sit amet, consetetur sadipscing elitr.</p>
      <p>At vero eos et accusam et justo duo dolores et ea rebum. Stet clita kasd gubergren, <a href="#">no sea
          takimata sanctus est</a>.</p>
      <pfe-cta priority="secondary" slot="pfe-card--footer">
        <a href="#">Try</a>
      </pfe-cta>
      <pfe-cta priority="primary" slot="pfe-card--footer">
        <a href="#">Buy</a>
      </pfe-cta>
    </pfe-card>

    <pfe-card color="accent" id="custom-overlay">
      <h3 slot="pfe-card--header"><code>#custom &gt; #custom-overlay</code></h3>
      <h4>Accent card</h4>
      <p>Lorem ipsum dolor sit amet, consetetur sadipscing elitr.</p>
      <p>At vero eos et accusam et justo duo dolores et ea rebum. Stet clita kasd gubergren, <a href="#">no sea
          takimata sanctus est</a>.</p>
      <pfe-cta priority="secondary" slot="pfe-card--footer">
        <a href="#">Try</a>
      </pfe-cta>
      <pfe-cta priority="primary" slot="pfe-card--footer">
        <a href="#">Buy</a>
      </pfe-cta>
    </pfe-card>
  </pfe-band>

  <script>
    document.querySelector("#show-header").addEventListener("click", function (evt) {
      let card = evt.target.parentElement.parentElement;
      let header = card.querySelector("[slot=\"pfe-card--header\"]");
      if (evt.target.text == "Show header") {
        header.removeAttribute("hidden");
        card.querySelector("h3:not([slot])").style.setProperty("text-decoration", "line-through");
        evt.target.text = "Hide header";
      } else {
        header.setAttribute("hidden", "");
        card.querySelector("h3:not([slot])").style.setProperty("text-decoration", "none");
        evt.target.text = "Show header";
      }
    });

  </script>
</body>

</html><|MERGE_RESOLUTION|>--- conflicted
+++ resolved
@@ -12,13 +12,7 @@
     <link rel="stylesheet" href="https://cdnjs.cloudflare.com/ajax/libs/typebase.css/0.5.0/typebase.css">
     -->
 
-<<<<<<< HEAD
-  <link
-    href="https://fonts.googleapis.com/css2?family=Red+Hat+Display:wght@400;500;700&family=Red+Hat+Text:wght@400;500&display=swap"
-    rel="stylesheet">
-=======
   <link rel="stylesheet" type="text/css" href="../../pfe-styles/dist/red-hat-font.min.css">
->>>>>>> 06257ba7
 
   <link rel="stylesheet" href="../../pfe-styles/dist/pfe-base.css" />
   <link rel="stylesheet" href="../../pfe-styles/dist/pfe-context.css" />
@@ -49,10 +43,7 @@
 
   </script>
 
-<<<<<<< HEAD
-=======
-
->>>>>>> 06257ba7
+
   <link href="../dist/pfe-card--lightdom.css" rel="stylesheet">
 
   <link href="./demo.css" rel="stylesheet">
@@ -280,7 +271,7 @@
       </pfe-cta>
     </pfe-card>
 
-    <pfe-card color="complement" id="custom-header">
+    <pfe-card color="complement" id="custom-header--complement">
       <h3 slot="pfe-card--header"><code>#custom &gt; #custom-header</code></h3>
       <h4>Complement card</h4>
       <p>Lorem ipsum dolor sit amet, consetetur sadipscing elitr.</p>
