{
  "name": "@patternfly/pfe-number",
  "pfelement": {
    "className": "PfeNumber",
    "elementName": "pfe-number"
  },
<<<<<<< HEAD
  "version": "1.0.0-prerelease.8",
=======
  "version": "1.0.0-prerelease.11",
>>>>>>> 5607ffb3
  "publishConfig": {
    "access": "public"
  },
  "description": "Number formatting for PatternFly Elements",
  "keywords": [
    "web-components",
    "html"
  ],
  "repository": {
    "type": "git",
    "url" : "github:patternfly/patternfly-elements",
    "directory": "elements/pfe-number"
  },
  "main": "pfe-number.js",
  "scripts": {
    "build": "../../node_modules/.bin/gulp && ../../node_modules/.bin/prettier --ignore-path ../../.prettierignore --write '**/*.{js,json}'",
    "dev": "../../node_modules/.bin/gulp dev",
    "test": "../../node_modules/.bin/wct --configFile ../../wct.conf.json elements/pfe-number/test/"
  },
  "authors": [
    {
      "name": "Michael Clayton"
    }
  ],
  "license": "MIT",
  "dependencies": {
<<<<<<< HEAD
    "@patternfly/pfelement": "^1.0.0-prerelease.8",
=======
    "@patternfly/pfelement": "^1.0.0-prerelease.11",
>>>>>>> 5607ffb3
    "numeral": "^2.0.6"
  },
  "generator-pfelement-version": "0.2.9",
  "gitHead": "dfa74e0495c556ebdd1edb61c6d406621d1b6421"
}<|MERGE_RESOLUTION|>--- conflicted
+++ resolved
@@ -4,11 +4,7 @@
     "className": "PfeNumber",
     "elementName": "pfe-number"
   },
-<<<<<<< HEAD
-  "version": "1.0.0-prerelease.8",
-=======
   "version": "1.0.0-prerelease.11",
->>>>>>> 5607ffb3
   "publishConfig": {
     "access": "public"
   },
@@ -35,11 +31,7 @@
   ],
   "license": "MIT",
   "dependencies": {
-<<<<<<< HEAD
-    "@patternfly/pfelement": "^1.0.0-prerelease.8",
-=======
     "@patternfly/pfelement": "^1.0.0-prerelease.11",
->>>>>>> 5607ffb3
     "numeral": "^2.0.6"
   },
   "generator-pfelement-version": "0.2.9",
