--- conflicted
+++ resolved
@@ -1,91 +1,11 @@
 <!DOCTYPE html>
 <html>
-<<<<<<< HEAD
-    <head>
-        <title>PatternFly Elements: Number Demo</title>
-
-        <meta charset="utf-8">
-        <meta name="viewport" content="width=device-width, minimum-scale=1.0, initial-scale=1.0, user-scalable=yes">
-
-        <script src="https://cdnjs.cloudflare.com/ajax/libs/vue/2.5.2/vue.min.js"></script>
-
-        <noscript>
-          <link href="../../pfelement/dist/pfelement--noscript.min.css" rel="stylesheet">
-        </noscript>
-    
-        <link href="../../pfelement/dist/pfelement.min.css" rel="stylesheet">
-
-        <!-- Stylesheets for testing light DOM styles.
-        <link rel="stylesheet" href="https://cdnjs.cloudflare.com/ajax/libs/twitter-bootstrap/4.3.1/css/bootstrap-reboot.css">
-        <link rel="stylesheet" href="https://cdnjs.cloudflare.com/ajax/libs/typebase.css/0.5.0/typebase.css">
-        -->
-
-        <link rel="stylesheet" href="../../pfe-styles/dist/pfe-base.css" />
-        <link rel="stylesheet" href="../../pfe-styles/dist/pfe-context.css" />
-        <link rel="stylesheet" href="../../pfe-styles/dist/pfe-layouts.css" />
-
-        <!-- uncomment the es5-adapter if you're using the umd version -->
-        <script src="https://cdnjs.cloudflare.com/ajax/libs/webcomponentsjs/2.3.0/custom-elements-es5-adapter.js"></script>
-        <script src="https://cdnjs.cloudflare.com/ajax/libs/webcomponentsjs/2.3.0/webcomponents-bundle.js"></script>
-        <script src="https://cdnjs.cloudflare.com/ajax/libs/require.js/2.3.6/require.min.js"></script>
-
-        <!-- <script type=module src=../dist/pfe-number.js></script> -->
-
-        <script>require([
-            '../dist/pfe-number.umd.js'
-        ])</script>
-        
-        <link rel="stylesheet" href="styles.css" type="text/css" media="screen" charset="utf-8">
-    </head>
-    <body unresolved>
-        <div id="app">
-            <h1>&lt;pfe-number&gt;</h1>
-            <p>This is a live demo of formatting numbers with the <kbd>&lt;pfe-number&gt;</kbd> element.</p>
-            <table class="number-list">
-                <tr class="legend">
-                    <th>Type</th>
-                    <th>Number</th>
-                    <th>Formatted number</th>
-                    <th>Sample markup</th>
-                </tr>
-                <tr v-for="number in numbers">
-
-                    <!-- display the format string for reference -->
-                    <td>
-                      <span>{{ number.type }}</span>
-                    </td>
-
-                    <!-- a plain decimal display of the current number -->
-                    <td>
-                      <input
-                          type="number"
-                          v-model:value="number.number"
-                          v-bind:step="number.step">
-                    </td>
-
-                    <!-- the star of the show, pfe-number! -->
-                    <td>
-                      <pfe-number
-                          v-bind:number="number.number"
-                          v-bind:type="number.type">
-                          {{ number.number }}
-                      </pfe-number>
-                    </td>
-
-                    <td>
-                      <kbd class="sample-markup">&lt;pfe-number type="{{ number.type }}" number="{{ number.number }}"&gt;{{ number.number }}&lt;/pfe-number&gt;</kbd>
-                    </td>
-
-                </tr>
-            </table>
-        </div>
-        <script src="demo.js"></script>
-    </body>
-=======
 
 <head>
+  <title>PatternFly Elements: Number Demo</title>
+
   <meta charset="utf-8">
-  <title>PFElements: pfe-number Demo</title>
+  <meta name="viewport" content="width=device-width, minimum-scale=1.0, initial-scale=1.0, user-scalable=yes">
 
   <link rel="stylesheet" type="text/css" href="//overpass-30e2.kxcdn.com/overpass.css">
 
@@ -173,5 +93,4 @@
   <script src="demo.js"></script>
 </body>
 
->>>>>>> ca9428c2
 </html>