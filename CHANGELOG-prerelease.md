--- conflicted
+++ resolved
@@ -4,11 +4,8 @@
 
 - []() fix: adding a mutation observer to pfe-content-set so it works in Angular
 - []() feat: adding a schema to pfe-icon-panel #572
-<<<<<<< HEAD
 - []() pfe-band layout rendering fix for bug in IE and Edge
-=======
 - []() fix: pfe-card cta alignment #560
->>>>>>> 79614bca
 
 ## Prerelease 27 ( 2019-10-25 )
 
