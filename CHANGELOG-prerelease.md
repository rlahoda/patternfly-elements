<<<<<<< HEAD
## Prerelease 51 ( TBD )

- [](https://github.com/patternfly/patternfly-elements/commit/) feat: Add support for empty local variables
- [](https://github.com/patternfly/patternfly-elements/commit/) feat: Add generator label to new PRs where appropriate, add .github folder to tools
=======
## Prerelease 51 ( 2020-07-16 )

- [6965df](https://github.com/patternfly/patternfly-elements/commit/6965df7214f1cda636337093e0bf22bfc658403d) fix: Support nested tabs or accordions inside pfe-content-set
>>>>>>> f3474234

## Prerelease 50 ( 2020-06-26 )

- [3eecba0](https://github.com/patternfly/patternfly-elements/commit/3eecba06102bd3a92cdcd61780aafebb27175a95) fix: fixed offset to work more reliably and added some docs (#908)
- [003f4dd](https://github.com/patternfly/patternfly-elements/commit/003f4dd4620d02d2ea3f5c04a43bda32f50963a7) fix capitalization of labels & column name in Github actions (#944)
- [732f65a](https://github.com/patternfly/patternfly-elements/commit/732f65ada3383f6d04deb6670d82eb80d525d8ff) fix: pfe-modal removing hidden attribute (#924)
- [cf010c1](https://github.com/patternfly/patternfly-elements/commit/cf010c18c404e07d59eab775ee44552f52627bde) feat: Automerging PRs based on labels (#920)
- [b3f1e46](https://github.com/patternfly/patternfly-elements/commit/b3f1e46fe401be3f09f361fcc3b284a87de3728e) fix: pfe-dropdown: remove preventDefault call on clicks outside of dropdown (#915)
- [775b821](https://github.com/patternfly/patternfly-elements/commit/775b821702c903f926b8bf9fdf9c948ac949335f) feat: Add automatic labeling to PRs (#909)
- [82bf8e6](https://github.com/patternfly/patternfly-elements/commit/82bf8e6a0d407a651571dac1e37d06a2b14fa3d4) feat: Move PR cards automatically in the Project when labels are changed (#911)
- [235e9a8](https://github.com/patternfly/patternfly-elements/commit/235e9a816b763dc9251e3022c914cba72f148368) fix: pfe-tab move content from light to shadow DOM (#769) 
- [2adef08](https://github.com/patternfly/patternfly-elements/commit/2adef088768ac52f813899d42ba5a45119761ea3) fix: Add watch task to components generated before infra change (#912)
- [6919a2c](https://github.com/patternfly/patternfly-elements/commit/6919a2c9283551d9e25d60ff96d497fab016e270) feat: pfe-icon and pfe-icon-panel updates (#867)
    -  Update paths to built-in sets: (#723)
    -  Storybook icon listing: (#728)
    -  Icon panel storybook: (#719)
- [cf010c1](https://github.com/patternfly/patternfly-elements/commit/cf010c18c404e07d59eab775ee44552f52627bde) feat: Automerging PRs based on labels
- [732f65a](https://github.com/patternfly/patternfly-elements/commit/732f65ada3383f6d04deb6670d82eb80d525d8ff) fix: pfe-modal removing hidden attribute (#924)

## Prerelease 49 ( 2020-05-29 )

- [9adb7ce](https://github.com/patternfly/patternfly-elements/commit/9adb7ce4e5a672192ca49af8a7b7f9afb5f56e75) feat: pfe-jump-links (#858)
- [b1e69ee](https://github.com/patternfly/patternfly-elements/commit/b1e69ee03f5a56a64c5f57dbc8327e8a2430f0fc) feat: pfe-dropdown (#668)
- [7fe6014](https://github.com/patternfly/patternfly-elements/commit/7fe60149d05ec984e4411a73cf2e1f8185a2df98) fix: pfe-tabs vertical height (#796)

## Prerelease 48 ( 2020-05-19 )

- [b1e546b](https://github.com/patternfly/patternfly-elements/commit/b1e546bfa98254eaaebb1a537065288bdcf1704f) feat: pfe-datetime adding time zone attribute #881
- [a43a44a](https://github.com/patternfly/patternfly-elements/commit/a43a44a585a061694631f13d06b3302cae1e24a2) fix: pfe-card header and footer slot issues (#861)
- [4b2eae1](https://github.com/patternfly/patternfly-elements/commit/4b2eae1e9274986dee64e06d61cef7a7a4b9640f) feat: Add ability to demo individual components using `demo` and `live-demo` scripts (#868)

## Prerelease 47 ( 2020-05-14 )

- [0323eab](https://github.com/patternfly/patternfly-elements/commit/0323eab2d9dd944cb51dee263056566fe1a14a57) fix: pfe-navigtation-item shouldn't add duplicative event listeners #870

## Prerelease 46 ( 2020-05-12 )

- [27fee5f](https://github.com/patternfly/patternfly-elements/commit/27fee5f5c5eb021ac126f3767dd0299f5cda8231) fix: pfe-tabs check for tagName on addedNode mutation before continuing
- [2c950b0](https://github.com/patternfly/patternfly-elements/commit/2c950b08f7638787df50aa5ee6738f1205ea3a9d) fix: Add clearfix within tab and accordion panels
- [96f0a1b](https://github.com/patternfly/patternfly-elements/commit/96f0a1bdf9c758650e02b20a63ee3fb2fcf11bc9) feat: Add border to the card component
- [f392a0f](https://github.com/patternfly/patternfly-elements/commit/f392a0f0eeac3b0379794eff4a1b2946e10e883a) fix: Generator needs to convert slot-name to camelCase in js file if dash exists
- [6eed4c3](https://github.com/patternfly/patternfly-elements/commit/6eed4c3dae562e20c12879b2790cb68031e8975e) fix: adjust arrow spacing & alignment on pfe-cta
- [b342693](https://github.com/patternfly/patternfly-elements/commit/b342693b66a7322e5186606b212c9088584354b6) fix: Move max-width:100px to icon triggers

## Prerelease 45 ( 2020-04-27 )

- [8dbea7b](https://github.com/patternfly/patternfly-elements/commit/8dbea7b5fbd94614d89828c27afafdcc287f016f) fix: typo in pfe-icon README (#840)
- [7246607](https://github.com/patternfly/patternfly-elements/commit/7246607bcae3aaba0c2d8288b58c20244ed83cda) fix: Issue 839 pfe tabs history firefox, focus-state (#841)
- [9381e37](https://github.com/patternfly/patternfly-elements/commit/9381e37cd7530c5aebb9a7b596cb47704165b38d) fix: pfe-tabs adding dynamic tab in IE11 (#838)
- [f9c2813](https://github.com/patternfly/patternfly-elements/commit/f9c2813892eace5e600d168d876ecc4ffd46b472) fix: Add a warning about updating the on attribute before upgrade (#809)
- [a55449b](https://github.com/patternfly/patternfly-elements/commit/a55449bc1da11abdaf98f959961f25bfa20edc67) docs: Content set and tabs update (#824)
- [eb74cb8](https://github.com/patternfly/patternfly-elements/commit/eb74cb8f989048164fbb6ed1508c502659a752ed) feat: Update pfe-select to use new event emission format (#758) (#760)

## Prerelease 44 ( 2020-04-02 )

Tag: [v1.0.0-prerelease.44](https://github.com/patternfly/patternfly-elements/releases/tag/v1.0.0-prerelease.44)

- [76b1ee1](https://github.com/patternfly/patternfly-elements/commit/76b1ee1abbb5892e03a2c5c435d181324fdbcff7) fix: pfe-tabs urlParms fix for IE11 #821

## Prerelease 43 ( 2020-04-02 )

Tag: [v1.0.0-prerelease.43](https://github.com/patternfly/patternfly-elements/releases/tag/v1.0.0-prerelease.43)

- [eb64d81](https://github.com/patternfly/patternfly-elements/commit/eb64d819038c904a94e03058e98bf5d5a8e4afed) fix: removing stopPropagation from pfe-tabs click and keydown events #817

## Prerelease 42 ( 2020-03-31 )

Tag: [v1.0.0-prerelease.42](https://github.com/patternfly/patternfly-elements/releases/tag/v1.0.0-prerelease.42)

- [6b93a6a](https://github.com/patternfly/patternfly-elements/commit/6b93a6a71e515f9f5c32ef82f7691e527a01ed34) feat: history on tab click and open tab based on url parameters on pfe-content-set (#797)
- [40c8ffa](https://github.com/patternfly/patternfly-elements/commit/40c8ffa47899305fbd783c7726184a9a62a66e2a) feat: Remove the "pfe-" prefix from the history feature in pfe-tabs (#808)
- [29780ab](https://github.com/patternfly/patternfly-elements/commit/29780abfab1074aa05a021a43d79bee00afed31b) feat: Add event emission to pfe-cta (#741)
- [36d31bf](https://github.com/patternfly/patternfly-elements/commit/36d31bf34befcbc49a55e74fb79f6887ddd94934) fix: make it so pfe-tabs inside pfe-tabs works (#806)
- [dad975f](https://github.com/patternfly/patternfly-elements/commit/dad975fc009e8cd4a26d5a481556c94d143b8686) fix: set priority pfe-cta font-size as smaller, relative to default pfe-cta font-size (#801)
- [fbc251b](https://github.com/patternfly/patternfly-elements/commit/fbc251b5180684da26a57c0941235d57f961990e) fix: set consistent line-height for pfe-nav triggers (#790)
- [d67c8bf](https://github.com/patternfly/patternfly-elements/commit/d67c8bf4bd58b4c6653a7efc1b53d894535ca3d3) fix: Add support for font family to select options (#794)

## Prerelease 41 ( 2020-03-19 )

Tag: [v1.0.0-prerelease.41](https://github.com/patternfly/patternfly-elements/releases/tag/v1.0.0-prerelease.41)

- [7a8149e](https://github.com/patternfly/patternfly-elements/commit/7a8149e74fac2792d9968edf7ae0ec4a7a5968c6) fix: pfe-cta text wrapping issues (#791)
- [9f83786](https://github.com/patternfly/patternfly-elements/commit/9f837862e38001e6a1a4d7e2ca735073443c9e7c) feat: pfe-tabs keep history on tab click and open tab based on url parameters (#786)
- [e2ba182](https://github.com/patternfly/patternfly-elements/commit/e2ba18204fb751f8dd434ceb18d6ccdbc05b4081) feat: pfe-health-index size="mini" version (#789)
- [fdfd6fc](https://github.com/patternfly/patternfly-elements/commit/fdfd6fcb25cf01a8a107cb4947864e30da06d087) feat: Add events to the generator (#707)
- [384c314](https://github.com/patternfly/patternfly-elements/commit/384c31407a01939c0877ad214d9290c50ffd2ef7) docs: PR template updates (#776)

## Prerelease 40 ( 2020-03-10 )

Tag: [v1.0.0-prerelease.40](https://github.com/patternfly/patternfly-elements/releases/tag/v1.0.0-prerelease.40)

- [d0c2a45](https://github.com/patternfly/patternfly-elements/commit/d0c2a4526ec3fc15339bd4ec393364486a260c84) fix: pfe-navigation cta overlap bug in IE11 (#766)
- [eb4a9f6](https://github.com/patternfly/patternfly-elements/commit/eb4a9f63514ad9635d1b195e89d596c3feaf2201) chore: Prettier updates (#770)
- [7deb9bb](https://github.com/patternfly/patternfly-elements/commit/7deb9bb6227c0560b60a665ecd43b450db0f90e1) fix: Prevent default pfe-cta arrow from wrapping to a new line by itself #679 (#765)
- [ba9d8b2](https://github.com/patternfly/patternfly-elements/commit/ba9d8b2cfed50580671041778d3d00cb5d5741d1) chore: Fixed invalid Markdown, was missing a back tic (#762)

## Prerelease 39 ( 2020-02-19 )

Tag: [v1.0.0-prerelease.39](https://github.com/patternfly/patternfly-elements/releases/tag/v1.0.0-prerelease.39)

- [f93af30](https://github.com/patternfly/patternfly-elements/commit/f93af30cc7eef3e7728effb7cedb4773f54a5f43) feat: adding the ability for pfe-navigation to use the full width of the viewport (#718)
- [6e45ab4](https://github.com/patternfly/patternfly-elements/commit/6e45ab42617086fb7e229af3b0953ff6912c0273) feat: pfe-cta add support for disabled button, reduce lightdom needs
- [aac9925](https://github.com/patternfly/patternfly-elements/commit/aac992563a61495128c00d53f637d656bbe614dd) feat: Update pfe-content-set to accept custom container queries
- [582ffc8](https://github.com/patternfly/patternfly-elements/commit/582ffc87fcbf2ef29aecf01967d19834a7aff116) feat: Move generator into the monorepo
- [3fa441f](https://github.com/patternfly/patternfly-elements/commit/3fa441f9f49f09744ff3fc825be29837921f9933) feat: pfe-navigation - report pfe-nav's height in a global CSS variable (#732)
- [1a7ff6a](https://github.com/patternfly/patternfly-elements/commit/1a7ff6aedf46dfd36011fd8c0ba3020f374ebdc8) feat: Adding ability to configure the localhost domain (#708)
- [afd7d6e](https://github.com/patternfly/patternfly-elements/commit/afd7d6e6d1decc18bcfd88de069a391a3a61ba00) fix: remove navigation report height for specific id (#746)
- [34e54f5](https://github.com/patternfly/patternfly-elements/commit/34e54f56bebc949f5df32726251a100c6350503f) fix: cascading the "on" attribute on pfe-content-set #730
- [422baf4](https://github.com/patternfly/patternfly-elements/commit/422baf4ffb05e74d502521e768ffa926d062e634) fix: run prettier only on js and json (#743)
- [abbbd8f](https://github.com/patternfly/patternfly-elements/commit/abbbd8f2d33da444c4a70eac007939e133cb86bb) docs: Add FOUC docs to getting started README FAQ (#549) (#742)
- [1abe9d7](https://github.com/patternfly/patternfly-elements/commit/1abe9d722ac7d0cc01e77097f920dc9d24e3ca3f) docs: Update name of pfe-colors mixin in docs (#744)
- [ad1b5b5](https://github.com/patternfly/patternfly-elements/commit/ad1b5b505896ee8016173c7faa146d24c861cf7a) docs: Update docs for shell commands (#721)
- [27184d0](https://github.com/patternfly/patternfly-elements/commit/27184d00c310bdb324a9ea1a76645a344ad09814) style: simplify the dotenv check in spandx.config.js (#725)

## Prerelease 38 ( 2020-02-03 )

Tag: [v1.0.0-prerelease.38](https://github.com/patternfly/patternfly-elements/releases/tag/v1.0.0-prerelease.38)

- [9716f5c](https://github.com/patternfly/patternfly-elements/commit/9716f5c01abb4f1358bcc5b512b3136c3ce9ee0d) fix: pfe-nav & pfe-cta hotfixes
- [ad1b5b5](https://github.com/patternfly/patternfly-elements/commit/ad1b5b505896ee8016173c7faa146d24c861cf7a) docs:  Update shell commands
- [5585188](https://github.com/patternfly/patternfly-elements/commit/558518849087bd9b348c2827549acfe081d8ed96) docs: switching pfe-collapse story from heading tag to button

## Prerelease 37 ( 2020-01-28 )

Tag: [v1.0.0-prerelease.37](https://github.com/patternfly/patternfly-elements/releases/tag/v1.0.0-prerelease.37)

- [6a41811](https://github.com/patternfly/patternfly-elements/commit/6a418112668ba580918ac4a8b4b54e8df05c1155) fix: reference error when slot is missing in pfe-navigation
- [ff859a5](https://github.com/patternfly/patternfly-elements/commit/ff859a5c2b62ae24225f0031f69b5bc050c59470) fix: accordion accessibility improvements; aria-roles corrected

## Prerelease 36 ( 2020-01-20 )

Tag: [v1.0.0-prerelease.36](https://github.com/patternfly/patternfly-elements/releases/tag/v1.0.0-prerelease.36)

- [082467](https://github.com/patternfly/patternfly-elements/commit/08246701a3de80ea0539facce1f1338de4316be0) fix: arrow from rendering on nav priority cta's when on iOS 12>
- [36ceb1](https://github.com/patternfly/patternfly-elements/commit/36ceb13f31548dfb703bd812d8524844668c1df2) feat: update accent color to red

## Prerelease 35 ( 2020-01-17 )

Tag: [v1.0.0-prerelease.35](https://github.com/patternfly/patternfly-elements/releases/tag/v1.0.0-prerelease.35)

- [9d9e001](https://github.com/patternfly/patternfly-elements/commit/9d9e00169fe949f78c31211c5d0a4bf3af1dbe9e) fix: Restore clickability of pfe-cta links
- [90855bb](https://github.com/patternfly/patternfly-elements/commit/90855bbc01b800de3280691ee67e61887fd7fe4d) chore: Update license from 2019 to 2020
- [88b26ed](https://github.com/patternfly/patternfly-elements/commit/88b26ed90616651a994890454172be5b4e78db7d) fix: pfe-navigation: Trigger link color, font-size, logo min-width, spacing (#631)
- [ea25cd0](https://github.com/patternfly/patternfly-elements/commit/ea25cd0c87fa853784ffc15329796bda49d192f1) Change direction of disclosure carets (#674) (https://github.com/patternfly/patternfly-elements/issues/662)
- [5511404](https://github.com/patternfly/patternfly-elements/commit/55114047ab4e9e324e12a52cb9f8bf85cbe56940)  feat: Add emit events to pfelement base class

## Prerelease 34 ( 2019-12-20 )

Tag: [v1.0.0-prerelease.34](https://github.com/patternfly/patternfly-elements/releases/tag/v1.0.0-prerelease.34)

- [c2833e3](https://github.com/patternfly/patternfly-elements/commit/c2833e3ef9caa87edbbc56fa22471525d453b7d3) feat: pfe-badge (#625)

## Prerelease 33 ( 2019-12-18 )

Tag: [v1.0.0-prerelease.33](https://github.com/patternfly/patternfly-elements/releases/tag/v1.0.0-prerelease.33)

- [5ad398](https://github.com/patternfly/patternfly-elements/commit/5ad3983b9ead73cf2db30fd0bc52aada334c6961) Disclosure accordion variant
- [3ccec6](https://github.com/patternfly/patternfly-elements/commit/3ccec6c82efc52aae67b74072b6c0b8ff1b47f23) Update pfe-cta to include broadcast variables for all variants [#659](https://github.com/patternfly/patternfly-elements/issues/658)

## Prerelease 32 ( 2019-12-05 )

Tag: [v1.0.0-prerelease.32](https://github.com/patternfly/patternfly-elements/releases/tag/v1.0.0-prerelease.32)

- [ed919e](https://github.com/patternfly/patternfly-elements/commit/ed919ed15bffc03ee8de4539090c5de075f9ba7d) DE21128 Fix: Add support for theme hooks within surface colors mixin
- [288322](https://github.com/patternfly/patternfly-elements/commit/2883224d927c26af3c7c9b92a9f8a3d2d852edaf) DE21423 Fix: z-index function now correctly prints variable names
- [959281](https://github.com/patternfly/patternfly-elements/commit/95928118095d235695526d5dd5da9688ebc92fef) DE21491 Fix: Add default broadcast variables to pfe-base.css
- [3ccec6](3ccec6c82efc52aae67b74072b6c0b8ff1b47f23) Update pfe-cta to include broadcast variables for all variants [#659](https://github.com/patternfly/patternfly-elements/issues/658)

## Prerelease 31 ( 2019-11-25 )

Tag: [v1.0.0-prerelease.31](https://github.com/patternfly/patternfly-elements/releases/tag/v1.0.0-prerelease.31)

- [cdcdddf](https://github.com/patternfly/patternfly-elements/commit/cdcdddfa6858953727a3b6d7dcb9add7a61adf93) fix: Bring back pfe-cta hover animation effect [#624](https://github.com/patternfly/patternfly-elements/pull/624)
- [32b138e](https://github.com/patternfly/patternfly-elements/commit/32b138e64223031fd70ed2e525ee98cd5bb7f954) fix: Update Travis tests
- [67fa1fb](https://github.com/patternfly/patternfly-elements/commit/67fa1fb3f29ec3e48a6d0767b6c08eb008e56655) fix: pfe-navigation mobile login/language links working [#620](https://github.com/patternfly/patternfly-elements/pull/620)
- [4ebcbcc](https://github.com/patternfly/patternfly-elements/commit/4ebcbcccaf50247c27a242a944dd4a5a654aeb80) fix: pfe-navigation add styles for when JavaScript does not load [#600](https://github.com/patternfly/patternfly-elements/pull/600))
- [27ef3ec](https://github.com/patternfly/patternfly-elements/commit/27ef3ec08371ec32c9a9376904163ef48148affa) feat: Updating broadcast and how variables are applied [#392](https://github.com/patternfly/patternfly-elements/pull/392)
- [a78ea1f](https://github.com/patternfly/patternfly-elements/commit/a78ea1fc5e114856ede20e459d35875697410b56) fix: Speed up Travis tests  [#621](https://github.com/patternfly/patternfly-elements/issues/621)
- [f144b6f](https://github.com/patternfly/patternfly-elements/commit/f144b6f33dd6a8b615ac2a63cec6b29f3bf70d32) feat: pfe-select component [#553](https://github.com/patternfly/patternfly-elements/pull/553)


## Prerelease 30 ( 2019-11-08 )

Tag: [v1.0.0-prerelease.30](https://github.com/patternfly/patternfly-elements/releases/tag/v1.0.0-prerelease.30)

- [a666fc4](https://github.com/patternfly/patternfly-elements/commit/a666fc4f8e6e9669ee849d01d11ca77798824cc7) pfe-band layout rendering fix for bug in IE and Edge (#470)
- [2143c84](https://github.com/patternfly/patternfly-elements/commit/2143c84d207076c0c8016c960d6edd447e4048eb) feat: add align attribute to pass down to tabs on render (#610)
- [392399b](https://github.com/patternfly/patternfly-elements/commit/392399b3eb240290e67873a51122459985dbbe7f) fix: pfe-cta svgs removed from tab order in ie11
- [567523a](https://github.com/patternfly/patternfly-elements/commit/567523aeac3504d2d67b922b1f1e4fe51a122a05) docs: Fix hugo nav scroll issue (#612)
- [94ff217](https://github.com/patternfly/patternfly-elements/commit/94ff21768e3b1a8b90e284059f322e091c2d56ae) fix: pfe-content-set: wrapping the observer reconnect in a setTimeout #611
- [94ff217](https://github.com/patternfly/patternfly-elements/commit/94ff21768e3b1a8b90e284059f322e091c2d56ae) fix: ignore compiled assets when determining version bumps #613
- [0537a54](https://github.com/patternfly/patternfly-elements/commit/0537a54c5b02f99c0b53c9199223281ded99062f) chore: making pfe-band public


## Prerelease 29 ( 2019-11-04 )

Tag: [v1.0.0-prerelease.29](https://github.com/patternfly/patternfly-elements/releases/tag/v1.0.0-prerelease.29)

- [5bef4ed6](https://github.com/patternfly/patternfly-elements/commit/5bef4ed6b9f47412361cb8687f0b4618069a49ea) fix: pfe-card's published package now includes the intended assets #605
- [5f049bf](https://github.com/patternfly/patternfly-elements/commit/5f049bfa4f9595819f704ff14bd7e609c32d796a) fix: updating the location of the toast file in the story #606
- [99fce5d](https://github.com/patternfly/patternfly-elements/commit/99fce5d8fce6f08c901e3ce2398a572d0ae8b6d5) fix: updating pfe-layouts package.json for distribution fixes #607
- [5f049bf](https://github.com/patternfly/patternfly-elements/commit/5f049bfa4f9595819f704ff14bd7e609c32d796a) fix: updating the location of the toast file in the story #606
- [260c54c](https://github.com/patternfly/patternfly-elements/commit/260c54c3206972bf6f8b954c88a3728c81ab4817) fix: updating lerna.json ignoreChanges

## Prerelease 28 ( 2019-11-04 )

Tag: [v1.0.0-prerelease.28](https://github.com/patternfly/patternfly-elements/releases/tag/v1.0.0-prerelease.28)

- [732ca3e](https://github.com/patternfly/patternfly-elements/commit/732ca3e6b3a5ba5756bcdd9696c05e7b1f9ed8be) fix: adding a mutation observer to pfe-content-set so it works in Angular
- [5ca613d](https://github.com/patternfly/patternfly-elements/commit/5ca613d255f337abf84768fa1b965a52c785ac50) feat: adding a schema to pfe-icon-panel #572
- [79614bc](https://github.com/patternfly/patternfly-elements/commit/79614bca9d3158b2c367251b1b17af6666894e27) fix: pfe-card cta alignment #560
- [5800171](https://github.com/patternfly/patternfly-elements/commit/5800171f9f6afc95f832a01bce7f4eeb5c6717d7) fix: set pfe-band to private, until frameworks + ie11 support (#589)
- [a4b2c27](https://github.com/patternfly/patternfly-elements/commit/a4b2c2751840265831329729ed577651b7099388) fix: build tasks and packages to represent new dist architecture
- [5103c95](https://github.com/patternfly/patternfly-elements/commit/5103c950d8d0df1769ffe2291a46f1c867dc0b8a) feat: pfe-navigation style updates
- [6ddbcff](https://github.com/patternfly/patternfly-elements/commit/6ddbcffa50bb277a3e48c7b729becd1db646425e) fix: pfe-tabs in IE11
- [782f8e9](https://github.com/patternfly/patternfly-elements/commit/782f8e9ec9cf1e1961acd6bb9bc406d715837706) fix: updating pfe-card story so image overflow works #599
- [f111593](https://github.com/patternfly/patternfly-elements/commit/f111593805390b1395c284d5905a2e530f829e01) fix: pfe-icon stretch
- [b2a099d](https://github.com/patternfly/patternfly-elements/commit/b2a099d0fa1cb1bed8cc7d054ffa1138613e4408) fix: pfelement compilation of css assets
- [d16ab0c](https://github.com/patternfly/patternfly-elements/commit/d16ab0ce81268cd32df69bb168dc7e32118a9912) feat: pfe-toast component

## Prerelease 27 ( 2019-10-25 )

Tag: [v1.0.0-prerelease.27](https://github.com/patternfly/patternfly-elements/releases/tag/v1.0.0-prerelease.27)

- [f18aa6f](https://github.com/patternfly/patternfly-elements/commit/f18aa6ff05e510993baf0f1971a85e2e4715bcc4) fix: Update build tools to support the files array in package.json for each component
- [9d9d41c](https://github.com/patternfly/patternfly-elements/commit/9d9d41c30883674d52cd1c29aa2300829c00693f) feat: Add patternfly project as a dependency so that styles can be extended
- [b13ef5b](https://github.com/patternfly/patternfly-elements/commit/b13ef5b2470770acc01638d4a55c1f90a2859bda) doc: Support table
- [274e35c](https://github.com/patternfly/patternfly-elements/commit/274e35cd4e8a08721888d8fad195b6fe37a525b7) feat: Navigation component
- [6b5db77](https://github.com/patternfly/patternfly-elements/commit/6b5db77c20358499f78b66811b73ea6be309318b) doc: Update documentation
- [d4600dd](https://github.com/patternfly/patternfly-elements/commit/d4600dd1c6e2abfcf8918d06b4eaacb8fb62d208) feat: Add automatic Sass globbing to pfe-sass
- [27a97e1](https://github.com/patternfly/patternfly-elements/commit/27a97e135986de37ede55504a1630bf974de0e0c) fix: pfe-cta - functions & IE11 accessibility
- [9a39ae3](https://github.com/patternfly/patternfly-elements/commit/9a39ae3b7d0b8d129a3aea3b58e71dab5013c721) fix: Adding object-fit to resolve image distortion in cards, #417
- [980203b](https://github.com/patternfly/patternfly-elements/commit/980203b2768d1d9d8813f386bb0f0bf37d3732ab) feat: Upgrade to latest version of storybook (#366)
- [ab5bc0e](https://github.com/patternfly/patternfly-elements/commit/ab5bc0e66b1e0f2f4ba180ff80d24b84d0db3260) feat: added sm md and xl sizes for pfe-progress-indicator (#575)
- [fc51ba](https://github.com/patternfly/patternfly-elements/commit/fc51baf1cb4313ca117cc505ba9c0e99dd44d0e9) feat: Add pfe-number schema (#576)
- [19a5975](https://github.com/patternfly/patternfly-elements/commit/19a5975c6e5e710e8e36e22384bb0125ab52059c) fix: pfe-card: storybook issue with incorrect attribute (#573)
- [f3bf2b2](https://github.com/patternfly/patternfly-elements/commit/f3bf2b2ea82b61ad80f59cf1b2dca3f74c58e920) fix: making pfe-number compatible with angular and IE11 (#570)
- [c01a97f](https://github.com/patternfly/patternfly-elements/commit/c01a97f87f3ca84344842c75b9b60f50a6fb6f3f) pfe-datetime: adding a json schema
- [93c5e99](https://github.com/patternfly/patternfly-elements/commit/93c5e99428fc57514ef4571caacb1dba199f5303) pfe-icon-panel: maintain icon height in flex display
- [d2b16b8](https://github.com/patternfly/patternfly-elements/commit/d2b16b806327bf99e09ca4e7ed0d4aeeeaa37a90) Add larger size to health-index
- [a77f5ff](https://github.com/patternfly/patternfly-elements/commit/a77f5ffb6066a6be4778f48ddec05b6759e219ff) feat: compile assets to a dist directory
- [1f9ec10](https://github.com/patternfly/patternfly-elements/commit/1f9ec10488a4a879d230705c2ea3d783d2df45f6) feat: pfe-cta add wind variant styles
- [a162a43](https://github.com/patternfly/patternfly-elements/commit/a162a431923d037bf33a8ba0ef77edd9d059a39c) fix: bug in pfe-tab-panel


## Prerelease 25 ( 2019-09-10 )

Tag: [v1.0.0-prerelease.25](https://github.com/patternfly/patternfly-elements/releases/tag/v1.0.0-prerelease.25)

- [13f32d3d](https://github.com/patternfly/patternfly-elements/commit/13f32d3d56c61ebb9cf0285cdc6ef44596df50e7) use bash 'strict mode' for release script
- [e3e0a52d](https://github.com/patternfly/patternfly-elements/commit/e3e0a52d9b1e9aa5281f43eaf8dee0648b7a8db7) reintroduce ctrl+c exit 1
- [4e0735bf](https://github.com/patternfly/patternfly-elements/commit/4e0735bf8f1b3b514da68439059bda80ada865e2) consider merged tags when evaluating changed components
- [4a8e79a4](https://github.com/patternfly/patternfly-elements/commit/4a8e79a4be60995626855529705e623c86fb5601) abort release script if any command fails
- [c4ed3255](https://github.com/patternfly/patternfly-elements/commit/c4ed3255074b81bc36d3acac645879d0a2f5e494) removing the chicken. we're vegan now

## Prerelease 24 ( 2019-09-09 )

Tag: [v1.0.0-prerelease.24](https://github.com/patternfly/patternfly-elements/releases/tag/v1.0.0-prerelease.24)

- [143b18a8](https://github.com/patternfly/patternfly-elements/commit/143b18a8838c99fdaf3516518a1b7699864c1e30) improve bundle removal commit message during release
- [9a5eb60b](https://github.com/patternfly/patternfly-elements/commit/9a5eb60bcc2166f2b3a83b82a6b8e7f71a0d2d95) lerna.json: ignoreChanges on built assets
- [c9bc32f2](https://github.com/patternfly/patternfly-elements/commit/c9bc32f24e4752539d1b6eed0d39a5bf39914a7a) create annotated tags
- [12b87364](https://github.com/patternfly/patternfly-elements/commit/12b87364bb8c2691c8144eaac6939dc9729b43b3) issue-444 removed TextDecorationColor from accordion header mixins.
- [bae3802e](https://github.com/patternfly/patternfly-elements/commit/bae3802e82c7505f81ac73802059280f0ef4fc98) issue-444: reverted dark theme border left hover color

## Prerelease 23 ( 2019-08-29 )
Tag: [v1.0.0-prerelease.23](https://github.com/patternfly/patternfly-elements/releases/tag/v1.0.0-prerelease.23)

- [0c810a3](https://github.com/patternfly/patternfly-elements/commit/0c810a3b5727d536498b9456043c8f5cf56c7240) adding one last check for a controlledPanel ([#523](https://github.com/patternfly/patternfly-elements/pull/523))
- [491f53a](https://github.com/patternfly/patternfly-elements/commit/491f53abe86f3704e710768f92125c1991b451c8) move babelrc settings into rollup config; fixes storybook issue ([#521](https://github.com/patternfly/patternfly-elements/pull/521))

## Prerelease 22 ( 2019-08-23 )
Tag: [v1.0.0-prerelease.22](https://github.com/patternfly/patternfly-elements/releases/tag/v1.0.0-prerelease.22)

- [587b2bd](https://github.com/patternfly/patternfly-elements/commit/587b2bdb91f4a564ace4ac35994351ab363751a8) remove PR template questions that are enforced by github ([#511](https://github.com/patternfly/patternfly-elements/pull/511))
- [18bfc7e](https://github.com/patternfly/patternfly-elements/commit/18bfc7ecf2bd2e925227031db4b4129d4ed2e5aa) adding ability to disable a pfe-collapse-toggle button ([#518](https://github.com/patternfly/patternfly-elements/pull/518))
- [0e0bd84](https://github.com/patternfly/patternfly-elements/commit/0e0bd84ef8efefc83e259dced85caa495cde861a) clean up scattered build files ([#510](https://github.com/patternfly/patternfly-elements/pull/510))
- [2bfff25](https://github.com/patternfly/patternfly-elements/commit/2bfff25fa704aa4dc39da207839d3346819f1c0d) (issue-517) fixing issue in react where the pfe-collapse-toggle can't find the panel


## Prerelease 21 ( 2019-08-23 )
Tag: [v1.0.0-prerelease.21](https://github.com/patternfly/patternfly-elements/releases/tag/v1.0.0-prerelease.21)

- [bc48948](https://github.com/patternfly/patternfly-elements/commit/bc489485a229e561a1c09e37c97f2f564035b1ea) Update pfe-icon-panel demo
- [dd1797d](https://github.com/patternfly/patternfly-elements/commit/dd1797d00a379e103f0008ffebc6ffbaee7bfed5) Restore pfe-icon readme
- [8e14fb1](https://github.com/patternfly/patternfly-elements/commit/8e14fb1fb07f1199a5d4521b55e7156473592692) Remove debugger statement from pfe-autocomplete
- [5386bdd](https://github.com/patternfly/patternfly-elements/commit/5386bdd2b4cb9e2b684c7ad1eca5bcd44bede7b6) Issue-505: updating pfe-progress-indicator package.json

## Prerelease 20 ( 2019-08-21 )
Tag: [v1.0.0-prerelease.20](https://github.com/patternfly/patternfly-elements/releases/tag/v1.0.0-prerelease.20)

- [8a0f497](https://github.com/patternfly/patternfly-elements/commit/8a0f497f74f991d831c1a53b4f023ed36a349a63) created pfe-modal
- [c549734](https://github.com/patternfly/patternfly-elements/commit/c54973446a84624f663c230982d670c748a64628) created pfe-progress-indicator
- [569c592](https://github.com/patternfly/patternfly-elements/commit/569c5923f6a200502ee596585229ca5b0445ab3c) Netlify integration

## Prerelease 19 ( 2019-07-31 )
Tag: [v1.0.0-prerelease.19](https://github.com/patternfly/patternfly-elements/releases/tag/v1.0.0-prerelease.19)

- [00389c2d](https://github.com/patternfly/patternfly-elements/commit/00389c2d581ed5f9b60dd744ab9db3d00f3bac13) adding type="button" to the button in the header ([#474](https://github.com/patternfly/patternfly-elements/pull/474))
- [ddd6779e](https://github.com/patternfly/patternfly-elements/commit/ddd6779ed870ec1a22b5fbc9a4e279a6262c68f2) Pfe-tabs - add centered alignment ([#467](https://github.com/patternfly/patternfly-elements/pull/467))
- [356079fc](https://github.com/patternfly/patternfly-elements/commit/356079fc1f33a625ae3ab99655022417bef8225e) Update CHANGELOG-prerelease.md ([#472](https://github.com/patternfly/patternfly-elements/pull/472))
- [5d4752d8](https://github.com/patternfly/patternfly-elements/commit/5d4752d83f55edad87eb29a8f8736b85fab4d586) dev-pull-request-template  add testing instructions to PR template ([#463](https://github.com/patternfly/patternfly-elements/pull/463))

## Prerelease 18 ( 2019-07-30 )
Tag: [v1.0.0-prerelease.18](https://github.com/patternfly/patternfly-elements/releases/tag/v1.0.0-prerelease.18)

- [daf5ca08](https://github.com/patternfly/patternfly-elements/commit/daf5ca088b7e8e42c7df6944d05626327b4e38c7) pfe-cta bug fixes + open brand styles ([#353](https://github.com/patternfly/patternfly-elements/pull/353))
- [efd115b1](https://github.com/patternfly/patternfly-elements/commit/efd115b1ed956b5f7ee5872eecd571d988ce335b) remove sourceMappingURL from src/pfelement.js ([#464](https://github.com/patternfly/patternfly-elements/pull/464))
- [7d5e78ff](https://github.com/patternfly/patternfly-elements/commit/7d5e78ff11a7680a5888c18be5d0971e5706849c) adding a version getter to each component ([#453](https://github.com/patternfly/patternfly-elements/pull/453))
- [88fb56a0](https://github.com/patternfly/patternfly-elements/commit/88fb56a07f1346af4a520b90f7af679ae16d6ec6) fixing the super call in the constructor of pfe-health-index ([#454](https://github.com/patternfly/patternfly-elements/pull/454))
- [4f9c7997](https://github.com/patternfly/patternfly-elements/commit/4f9c79973be92eeabce3d53266f7b763c47a7336) fix pfe-avatar in ie11

## Prerelease 17 ( 2019-06-24 )
Tag: [v1.0.0-prerelease.17](https://github.com/patternfly/patternfly-elements/releases/tag/v1.0.0-prerelease.17)

- [1b92821d](https://github.com/patternfly/patternfly-elements/commit/1b92821de18f8c0c49a5397a8dc29b19dcbcb482) adding a check in pfe-tab-panel to see if associated tab is selected when panel is initialized ([#432](https://github.com/patternfly/patternfly-elements/pull/432))
- [ae21a66b](https://github.com/patternfly/patternfly-elements/commit/ae21a66b090df5ac6a7f4015e0d0d6f487b00340) Update README.md ([#426](https://github.com/patternfly/patternfly-elements/pull/426))
- [3796210b](https://github.com/patternfly/patternfly-elements/commit/3796210b038497f010356d97f92637987218ab8a) Adding 2 demo scripts to the npm package ([#430](https://github.com/patternfly/patternfly-elements/pull/430))

## Prerelease 16 ( 2019-05-31 )
Tag: [v1.0.0-prerelease.16](https://github.com/patternfly/patternfly-elements/releases/tag/v1.0.0-prerelease.16)

 - [4a606dbd](https://github.com/patternfly/patternfly-elements/commit/4a606dbd4baf53478bf94780fee0dcea6624fcfc) moving this.button initialization to the constructor ([#419](https://github.com/patternfly/patternfly-elements/pull/419))
 - [f8f9004f](https://github.com/patternfly/patternfly-elements/commit/f8f9004f81331abdccbd8f9fb76739290c0b0ef1) pfe-markdown element ([#358](https://github.com/patternfly/patternfly-elements/pull/358))

## Prerelease 15 ( 2019-05-28 )
Tag: [v1.0.0-prerelease.15](https://github.com/patternfly/patternfly-elements/releases/tag/v1.0.0-prerelease.15)

- [5d6ca9e](https://github.com/patternfly/patternfly-elements/commit/5d6ca9e5441db5e5416612643122c62b2cc84d5a) add meta viewport tag to pfe-content-set demo ([#415](https://github.com/patternfly/patternfly-elements/pull/415))
- [ee6fde4](https://github.com/patternfly/patternfly-elements/commit/ee6fde41c4859023273226439b9c045cea46418c) adding a slotchange listener and adding tests ([#407](https://github.com/patternfly/patternfly-elements/pull/407))
- [bf8790f](https://github.com/patternfly/patternfly-elements/commit/bf8790f62722c765c20e4913def79b062ecaa3d7) Card feature updates ([#312](https://github.com/patternfly/patternfly-elements/pull/312))
- [5d1fa72](https://github.com/patternfly/patternfly-elements/commit/5d1fa72949f0ed83bbb0752bb42ebd7637b9efb3) reset surface-border color to #d2d2d2
- [e8260e5](https://github.com/patternfly/patternfly-elements/commit/e8260e5740275a888d142dbb001a736ae311051f) PFE-accordion border fixes
- [84dbf03](https://github.com/patternfly/patternfly-elements/commit/84dbf031027dcca589dc6bf8176956c2b6ab305c) Pfe docs status ([#408](https://github.com/patternfly/patternfly-elements/pull/408))
- [827aa51](https://github.com/patternfly/patternfly-elements/commit/827aa5199f2891f8b92e4765c6451a49ae853a94) Update Storybook utils to support self-closing tag ([#411](https://github.com/patternfly/patternfly-elements/pull/411))
- [393098c](https://github.com/patternfly/patternfly-elements/commit/393098c258fb3ad8788f4e22413511b490aef93b) Rename PR template directory & file in hopes that github will use them ([#410](https://github.com/patternfly/patternfly-elements/pull/410))

## Prerelease 14 ( 2019-04-30 )
Tag: [v1.0.0-prerelease.14](https://github.com/patternfly/patternfly-elements/releases/tag/v1.0.0-prerelease.14)

- Version bumps from release release/v1.0.0-prerelease.13 ([#398](https://github.com/patternfly/patternfly-elements/pull/398))
- Adding a mutationobserver to pfe-tabs ([#402](https://github.com/patternfly/patternfly-elements/pull/402))
- Adding a mutationobserver to pfe-accordion ([#401](https://github.com/patternfly/patternfly-elements/pull/401))

## Prerelease 13 ( 2019-04-23 )
Tag: [v1.0.0-prerelease.13](https://github.com/patternfly/patternfly-elements/releases/tag/v1.0.0-prerelease.13)

- Pt 2: Storybook updates ([#277](https://github.com/patternfly/patternfly-elements/pull/277))
- Documenting release steps ([#379](https://github.com/patternfly/patternfly-elements/pull/379))
- Add release automation script ([#399](https://github.com/patternfly/patternfly-elements/pull/399))

## Prerelease 12 ( 2019-04-22 )
Tag: [v1.0.0-prerelease.12](https://github.com/patternfly/patternfly-elements/releases/tag/v1.0.0-prerelease.12)

- On branch checkout, look for leftover elements from other branches ([#394](https://github.com/patternfly/patternfly-elements/pull/394))
- Fix the directory of the hugo-check.sh call ([#393](https://github.com/patternfly/patternfly-elements/pull/393))
- Add some additional information to each package file ([#382](https://github.com/patternfly/patternfly-elements/pull/382))

## Prerelease 11 ( 2019-04-02 )
Tag: [v1.0.0-prerelease.11](https://github.com/patternfly/patternfly-elements/releases/tag/v1.0.0-prerelease.11)

- Removing duplicate has_slot function in PFElement ([#322](https://github.com/patternfly/patternfly-elements/pull/322))
- Change Spandx port to auto ([#354](https://github.com/patternfly/patternfly-elements/pull/354))
- Add autoprefixer tooling to the repo ([#334](https://github.com/patternfly/patternfly-elements/pull/334))

## Prerelease 10 ( 2019-03-26 )
Tag: [v1.0.0-prerelease.10](https://github.com/patternfly/patternfly-elements/releases/tag/v1.0.0-prerelease.10)

- Update accordion styles ([#359](https://github.com/patternfly/patternfly-elements/pull/359))
- Band layout tweaks ([#336](https://github.com/patternfly/patternfly-elements/pull/336))
- Resolve grid gap in band layout ([#361](https://github.com/patternfly/patternfly-elements/pull/361))
- Documentation updates ([#368](https://github.com/patternfly/patternfly-elements/pull/368))
- Prefix pfe-avatar attributes ([#371](https://github.com/patternfly/patternfly-elements/pull/371))
- Remove CP-theme ([#362](https://github.com/patternfly/patternfly-elements/pull/362))<|MERGE_RESOLUTION|>--- conflicted
+++ resolved
@@ -1,13 +1,11 @@
-<<<<<<< HEAD
-## Prerelease 51 ( TBD )
+## Prerelease 52 ( TBD )
 
 - [](https://github.com/patternfly/patternfly-elements/commit/) feat: Add support for empty local variables
-- [](https://github.com/patternfly/patternfly-elements/commit/) feat: Add generator label to new PRs where appropriate, add .github folder to tools
-=======
+
 ## Prerelease 51 ( 2020-07-16 )
 
 - [6965df](https://github.com/patternfly/patternfly-elements/commit/6965df7214f1cda636337093e0bf22bfc658403d) fix: Support nested tabs or accordions inside pfe-content-set
->>>>>>> f3474234
+- [49c6146](https://github.com/patternfly/patternfly-elements/commit/49c6146fbaed4cf6ca8d198e107471b53fe07796) feat: Add generator label to new PRs where appropriate, add .github folder to tools
 
 ## Prerelease 50 ( 2020-06-26 )
 
@@ -24,8 +22,6 @@
     -  Update paths to built-in sets: (#723)
     -  Storybook icon listing: (#728)
     -  Icon panel storybook: (#719)
-- [cf010c1](https://github.com/patternfly/patternfly-elements/commit/cf010c18c404e07d59eab775ee44552f52627bde) feat: Automerging PRs based on labels
-- [732f65a](https://github.com/patternfly/patternfly-elements/commit/732f65ada3383f6d04deb6670d82eb80d525d8ff) fix: pfe-modal removing hidden attribute (#924)
 
 ## Prerelease 49 ( 2020-05-29 )
 
