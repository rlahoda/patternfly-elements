## Prerelease 50 ( TBD )

- [775b821](https://github.com/patternfly/patternfly-elements/commit/775b821702c903f926b8bf9fdf9c948ac949335f) Add automatic labeling to PRs
<<<<<<< HEAD
- [](https://github.com/patternfly/patternfly-elements/commit/) fix: Add watch task to components generated before infra change
=======
- [](https://github.com/patternfly/patternfly-elements/commit/) Move PR cards automatically in the Project when labels are changed
>>>>>>> 82bf8e6a

## Prerelease 49 ( 2020-05-29 )

- [9adb7ce](https://github.com/patternfly/patternfly-elements/commit/9adb7ce4e5a672192ca49af8a7b7f9afb5f56e75) feat: pfe-jump-links (#858)
- [b1e69ee](https://github.com/patternfly/patternfly-elements/commit/b1e69ee03f5a56a64c5f57dbc8327e8a2430f0fc) feat: pfe-dropdown (#668)
- [7fe6014](https://github.com/patternfly/patternfly-elements/commit/7fe60149d05ec984e4411a73cf2e1f8185a2df98) fix: pfe-tabs vertical height (#796)

## Prerelease 48 ( 2020-05-19 )

- [b1e546b](https://github.com/patternfly/patternfly-elements/commit/b1e546bfa98254eaaebb1a537065288bdcf1704f) feat: pfe-datetime adding time zone attribute #881
- [a43a44a](https://github.com/patternfly/patternfly-elements/commit/a43a44a585a061694631f13d06b3302cae1e24a2) fix: pfe-card header and footer slot issues (#861)
- [4b2eae1](https://github.com/patternfly/patternfly-elements/commit/4b2eae1e9274986dee64e06d61cef7a7a4b9640f) feat: Add ability to demo individual components using `demo` and `live-demo` scripts (#868)

## Prerelease 47 ( 2020-05-14 )

- [0323eab](https://github.com/patternfly/patternfly-elements/commit/0323eab2d9dd944cb51dee263056566fe1a14a57) fix: pfe-navigtation-item shouldn't add duplicative event listeners #870

## Prerelease 46 ( 2020-05-12 )

- [27fee5f](https://github.com/patternfly/patternfly-elements/commit/27fee5f5c5eb021ac126f3767dd0299f5cda8231) fix: pfe-tabs check for tagName on addedNode mutation before continuing
- [2c950b0](https://github.com/patternfly/patternfly-elements/commit/2c950b08f7638787df50aa5ee6738f1205ea3a9d) fix: Add clearfix within tab and accordion panels
- [96f0a1b](https://github.com/patternfly/patternfly-elements/commit/96f0a1bdf9c758650e02b20a63ee3fb2fcf11bc9) feat: Add border to the card component
- [f392a0f](https://github.com/patternfly/patternfly-elements/commit/f392a0f0eeac3b0379794eff4a1b2946e10e883a) fix: Generator needs to convert slot-name to camelCase in js file if dash exists
- [6eed4c3](https://github.com/patternfly/patternfly-elements/commit/6eed4c3dae562e20c12879b2790cb68031e8975e) fix: adjust arrow spacing & alignment on pfe-cta
- [b342693](https://github.com/patternfly/patternfly-elements/commit/b342693b66a7322e5186606b212c9088584354b6) fix: Move max-width:100px to icon triggers

## Prerelease 45 ( 2020-04-27 )

- [8dbea7b](https://github.com/patternfly/patternfly-elements/commit/8dbea7b5fbd94614d89828c27afafdcc287f016f) fix: typo in pfe-icon README (#840)
- [7246607](https://github.com/patternfly/patternfly-elements/commit/7246607bcae3aaba0c2d8288b58c20244ed83cda) fix: Issue 839 pfe tabs history firefox, focus-state (#841)
- [9381e37](https://github.com/patternfly/patternfly-elements/commit/9381e37cd7530c5aebb9a7b596cb47704165b38d) fix: pfe-tabs adding dynamic tab in IE11 (#838)
- [f9c2813](https://github.com/patternfly/patternfly-elements/commit/f9c2813892eace5e600d168d876ecc4ffd46b472) fix: Add a warning about updating the on attribute before upgrade (#809)
- [a55449b](https://github.com/patternfly/patternfly-elements/commit/a55449bc1da11abdaf98f959961f25bfa20edc67) docs: Content set and tabs update (#824)
- [eb74cb8](https://github.com/patternfly/patternfly-elements/commit/eb74cb8f989048164fbb6ed1508c502659a752ed) feat: Update pfe-select to use new event emission format (#758) (#760)

## Prerelease 44 ( 2020-04-02 )

Tag: [v1.0.0-prerelease.44](https://github.com/patternfly/patternfly-elements/releases/tag/v1.0.0-prerelease.44)

- [76b1ee1](https://github.com/patternfly/patternfly-elements/commit/76b1ee1abbb5892e03a2c5c435d181324fdbcff7) fix: pfe-tabs urlParms fix for IE11 #821

## Prerelease 43 ( 2020-04-02 )

Tag: [v1.0.0-prerelease.43](https://github.com/patternfly/patternfly-elements/releases/tag/v1.0.0-prerelease.43)

- [eb64d81](https://github.com/patternfly/patternfly-elements/commit/eb64d819038c904a94e03058e98bf5d5a8e4afed) fix: removing stopPropagation from pfe-tabs click and keydown events #817

## Prerelease 42 ( 2020-03-31 )

Tag: [v1.0.0-prerelease.42](https://github.com/patternfly/patternfly-elements/releases/tag/v1.0.0-prerelease.42)

- [6b93a6a](https://github.com/patternfly/patternfly-elements/commit/6b93a6a71e515f9f5c32ef82f7691e527a01ed34) feat: history on tab click and open tab based on url parameters on pfe-content-set (#797)
- [40c8ffa](https://github.com/patternfly/patternfly-elements/commit/40c8ffa47899305fbd783c7726184a9a62a66e2a) feat: Remove the "pfe-" prefix from the history feature in pfe-tabs (#808)
- [29780ab](https://github.com/patternfly/patternfly-elements/commit/29780abfab1074aa05a021a43d79bee00afed31b) feat: Add event emission to pfe-cta (#741)
- [36d31bf](https://github.com/patternfly/patternfly-elements/commit/36d31bf34befcbc49a55e74fb79f6887ddd94934) fix: make it so pfe-tabs inside pfe-tabs works (#806)
- [dad975f](https://github.com/patternfly/patternfly-elements/commit/dad975fc009e8cd4a26d5a481556c94d143b8686) fix: set priority pfe-cta font-size as smaller, relative to default pfe-cta font-size (#801)
- [fbc251b](https://github.com/patternfly/patternfly-elements/commit/fbc251b5180684da26a57c0941235d57f961990e) fix: set consistent line-height for pfe-nav triggers (#790)
- [d67c8bf](https://github.com/patternfly/patternfly-elements/commit/d67c8bf4bd58b4c6653a7efc1b53d894535ca3d3) fix: Add support for font family to select options (#794)

## Prerelease 41 ( 2020-03-19 )

Tag: [v1.0.0-prerelease.41](https://github.com/patternfly/patternfly-elements/releases/tag/v1.0.0-prerelease.41)

- [7a8149e](https://github.com/patternfly/patternfly-elements/commit/7a8149e74fac2792d9968edf7ae0ec4a7a5968c6) fix: pfe-cta text wrapping issues (#791)
- [9f83786](https://github.com/patternfly/patternfly-elements/commit/9f837862e38001e6a1a4d7e2ca735073443c9e7c) feat: pfe-tabs keep history on tab click and open tab based on url parameters (#786)
- [e2ba182](https://github.com/patternfly/patternfly-elements/commit/e2ba18204fb751f8dd434ceb18d6ccdbc05b4081) feat: pfe-health-index size="mini" version (#789)
- [fdfd6fc](https://github.com/patternfly/patternfly-elements/commit/fdfd6fcb25cf01a8a107cb4947864e30da06d087) feat: Add events to the generator (#707)
- [384c314](https://github.com/patternfly/patternfly-elements/commit/384c31407a01939c0877ad214d9290c50ffd2ef7) docs: PR template updates (#776)

## Prerelease 40 ( 2020-03-10 )

Tag: [v1.0.0-prerelease.40](https://github.com/patternfly/patternfly-elements/releases/tag/v1.0.0-prerelease.40)

- [d0c2a45](https://github.com/patternfly/patternfly-elements/commit/d0c2a4526ec3fc15339bd4ec393364486a260c84) fix: pfe-navigation cta overlap bug in IE11 (#766)
- [eb4a9f6](https://github.com/patternfly/patternfly-elements/commit/eb4a9f63514ad9635d1b195e89d596c3feaf2201) chore: Prettier updates (#770)
- [7deb9bb](https://github.com/patternfly/patternfly-elements/commit/7deb9bb6227c0560b60a665ecd43b450db0f90e1) fix: Prevent default pfe-cta arrow from wrapping to a new line by itself #679 (#765)
- [ba9d8b2](https://github.com/patternfly/patternfly-elements/commit/ba9d8b2cfed50580671041778d3d00cb5d5741d1) chore: Fixed invalid Markdown, was missing a back tic (#762)

## Prerelease 39 ( 2020-02-19 )

Tag: [v1.0.0-prerelease.39](https://github.com/patternfly/patternfly-elements/releases/tag/v1.0.0-prerelease.39)

- [f93af30](https://github.com/patternfly/patternfly-elements/commit/f93af30cc7eef3e7728effb7cedb4773f54a5f43) feat: adding the ability for pfe-navigation to use the full width of the viewport (#718)
- [6e45ab4](https://github.com/patternfly/patternfly-elements/commit/6e45ab42617086fb7e229af3b0953ff6912c0273) feat: pfe-cta add support for disabled button, reduce lightdom needs
- [aac9925](https://github.com/patternfly/patternfly-elements/commit/aac992563a61495128c00d53f637d656bbe614dd) feat: Update pfe-content-set to accept custom container queries
- [582ffc8](https://github.com/patternfly/patternfly-elements/commit/582ffc87fcbf2ef29aecf01967d19834a7aff116) feat: Move generator into the monorepo
- [3fa441f](https://github.com/patternfly/patternfly-elements/commit/3fa441f9f49f09744ff3fc825be29837921f9933) feat: pfe-navigation - report pfe-nav's height in a global CSS variable (#732)
- [1a7ff6a](https://github.com/patternfly/patternfly-elements/commit/1a7ff6aedf46dfd36011fd8c0ba3020f374ebdc8) feat: Adding ability to configure the localhost domain (#708)
- [afd7d6e](https://github.com/patternfly/patternfly-elements/commit/afd7d6e6d1decc18bcfd88de069a391a3a61ba00) fix: remove navigation report height for specific id (#746)
- [34e54f5](https://github.com/patternfly/patternfly-elements/commit/34e54f56bebc949f5df32726251a100c6350503f) fix: cascading the "on" attribute on pfe-content-set #730
- [422baf4](https://github.com/patternfly/patternfly-elements/commit/422baf4ffb05e74d502521e768ffa926d062e634) fix: run prettier only on js and json (#743)
- [abbbd8f](https://github.com/patternfly/patternfly-elements/commit/abbbd8f2d33da444c4a70eac007939e133cb86bb) docs: Add FOUC docs to getting started README FAQ (#549) (#742)
- [1abe9d7](https://github.com/patternfly/patternfly-elements/commit/1abe9d722ac7d0cc01e77097f920dc9d24e3ca3f) docs: Update name of pfe-colors mixin in docs (#744)
- [ad1b5b5](https://github.com/patternfly/patternfly-elements/commit/ad1b5b505896ee8016173c7faa146d24c861cf7a) docs: Update docs for shell commands (#721)
- [27184d0](https://github.com/patternfly/patternfly-elements/commit/27184d00c310bdb324a9ea1a76645a344ad09814) style: simplify the dotenv check in spandx.config.js (#725)

## Prerelease 38 ( 2020-02-03 )

Tag: [v1.0.0-prerelease.38](https://github.com/patternfly/patternfly-elements/releases/tag/v1.0.0-prerelease.38)

- [9716f5c](https://github.com/patternfly/patternfly-elements/commit/9716f5c01abb4f1358bcc5b512b3136c3ce9ee0d) fix: pfe-nav & pfe-cta hotfixes
- [ad1b5b5](https://github.com/patternfly/patternfly-elements/commit/ad1b5b505896ee8016173c7faa146d24c861cf7a) docs:  Update shell commands
- [5585188](https://github.com/patternfly/patternfly-elements/commit/558518849087bd9b348c2827549acfe081d8ed96) docs: switching pfe-collapse story from heading tag to button

## Prerelease 37 ( 2020-01-28 )

Tag: [v1.0.0-prerelease.37](https://github.com/patternfly/patternfly-elements/releases/tag/v1.0.0-prerelease.37)

- [6a41811](https://github.com/patternfly/patternfly-elements/commit/6a418112668ba580918ac4a8b4b54e8df05c1155) fix: reference error when slot is missing in pfe-navigation
- [ff859a5](https://github.com/patternfly/patternfly-elements/commit/ff859a5c2b62ae24225f0031f69b5bc050c59470) fix: accordion accessibility improvements; aria-roles corrected

## Prerelease 36 ( 2020-01-20 )

Tag: [v1.0.0-prerelease.36](https://github.com/patternfly/patternfly-elements/releases/tag/v1.0.0-prerelease.36)

- [082467](https://github.com/patternfly/patternfly-elements/commit/08246701a3de80ea0539facce1f1338de4316be0) fix: arrow from rendering on nav priority cta's when on iOS 12>
- [36ceb1](https://github.com/patternfly/patternfly-elements/commit/36ceb13f31548dfb703bd812d8524844668c1df2) feat: update accent color to red

## Prerelease 35 ( 2020-01-17 )

Tag: [v1.0.0-prerelease.35](https://github.com/patternfly/patternfly-elements/releases/tag/v1.0.0-prerelease.35)

- [9d9e001](https://github.com/patternfly/patternfly-elements/commit/9d9e00169fe949f78c31211c5d0a4bf3af1dbe9e) fix: Restore clickability of pfe-cta links
- [90855bb](https://github.com/patternfly/patternfly-elements/commit/90855bbc01b800de3280691ee67e61887fd7fe4d) chore: Update license from 2019 to 2020
- [88b26ed](https://github.com/patternfly/patternfly-elements/commit/88b26ed90616651a994890454172be5b4e78db7d) fix: pfe-navigation: Trigger link color, font-size, logo min-width, spacing (#631)
- [ea25cd0](https://github.com/patternfly/patternfly-elements/commit/ea25cd0c87fa853784ffc15329796bda49d192f1) Change direction of disclosure carets (#674) (https://github.com/patternfly/patternfly-elements/issues/662)
- [5511404](https://github.com/patternfly/patternfly-elements/commit/55114047ab4e9e324e12a52cb9f8bf85cbe56940)  feat: Add emit events to pfelement base class

## Prerelease 34 ( 2019-12-20 )

Tag: [v1.0.0-prerelease.34](https://github.com/patternfly/patternfly-elements/releases/tag/v1.0.0-prerelease.34)

- [c2833e3](https://github.com/patternfly/patternfly-elements/commit/c2833e3ef9caa87edbbc56fa22471525d453b7d3) feat: pfe-badge (#625)

## Prerelease 33 ( 2019-12-18 )

Tag: [v1.0.0-prerelease.33](https://github.com/patternfly/patternfly-elements/releases/tag/v1.0.0-prerelease.33)

- [5ad398](https://github.com/patternfly/patternfly-elements/commit/5ad3983b9ead73cf2db30fd0bc52aada334c6961) Disclosure accordion variant
- [3ccec6](https://github.com/patternfly/patternfly-elements/commit/3ccec6c82efc52aae67b74072b6c0b8ff1b47f23) Update pfe-cta to include broadcast variables for all variants [#659](https://github.com/patternfly/patternfly-elements/issues/658)

## Prerelease 32 ( 2019-12-05 )

Tag: [v1.0.0-prerelease.32](https://github.com/patternfly/patternfly-elements/releases/tag/v1.0.0-prerelease.32)

- [ed919e](https://github.com/patternfly/patternfly-elements/commit/ed919ed15bffc03ee8de4539090c5de075f9ba7d) DE21128 Fix: Add support for theme hooks within surface colors mixin
- [288322](https://github.com/patternfly/patternfly-elements/commit/2883224d927c26af3c7c9b92a9f8a3d2d852edaf) DE21423 Fix: z-index function now correctly prints variable names
- [959281](https://github.com/patternfly/patternfly-elements/commit/95928118095d235695526d5dd5da9688ebc92fef) DE21491 Fix: Add default broadcast variables to pfe-base.css
- [3ccec6](3ccec6c82efc52aae67b74072b6c0b8ff1b47f23) Update pfe-cta to include broadcast variables for all variants [#659](https://github.com/patternfly/patternfly-elements/issues/658)

## Prerelease 31 ( 2019-11-25 )

Tag: [v1.0.0-prerelease.31](https://github.com/patternfly/patternfly-elements/releases/tag/v1.0.0-prerelease.31)

- [cdcdddf](https://github.com/patternfly/patternfly-elements/commit/cdcdddfa6858953727a3b6d7dcb9add7a61adf93) fix: Bring back pfe-cta hover animation effect [#624](https://github.com/patternfly/patternfly-elements/pull/624)
- [32b138e](https://github.com/patternfly/patternfly-elements/commit/32b138e64223031fd70ed2e525ee98cd5bb7f954) fix: Update Travis tests
- [67fa1fb](https://github.com/patternfly/patternfly-elements/commit/67fa1fb3f29ec3e48a6d0767b6c08eb008e56655) fix: pfe-navigation mobile login/language links working [#620](https://github.com/patternfly/patternfly-elements/pull/620)
- [4ebcbcc](https://github.com/patternfly/patternfly-elements/commit/4ebcbcccaf50247c27a242a944dd4a5a654aeb80) fix: pfe-navigation add styles for when JavaScript does not load [#600](https://github.com/patternfly/patternfly-elements/pull/600))
- [27ef3ec](https://github.com/patternfly/patternfly-elements/commit/27ef3ec08371ec32c9a9376904163ef48148affa) feat: Updating broadcast and how variables are applied [#392](https://github.com/patternfly/patternfly-elements/pull/392)
- [a78ea1f](https://github.com/patternfly/patternfly-elements/commit/a78ea1fc5e114856ede20e459d35875697410b56) fix: Speed up Travis tests  [#621](https://github.com/patternfly/patternfly-elements/issues/621)
- [f144b6f](https://github.com/patternfly/patternfly-elements/commit/f144b6f33dd6a8b615ac2a63cec6b29f3bf70d32) feat: pfe-select component [#553](https://github.com/patternfly/patternfly-elements/pull/553)


## Prerelease 30 ( 2019-11-08 )

Tag: [v1.0.0-prerelease.30](https://github.com/patternfly/patternfly-elements/releases/tag/v1.0.0-prerelease.30)

- [a666fc4](https://github.com/patternfly/patternfly-elements/commit/a666fc4f8e6e9669ee849d01d11ca77798824cc7) pfe-band layout rendering fix for bug in IE and Edge (#470)
- [2143c84](https://github.com/patternfly/patternfly-elements/commit/2143c84d207076c0c8016c960d6edd447e4048eb) feat: add align attribute to pass down to tabs on render (#610)
- [392399b](https://github.com/patternfly/patternfly-elements/commit/392399b3eb240290e67873a51122459985dbbe7f) fix: pfe-cta svgs removed from tab order in ie11
- [567523a](https://github.com/patternfly/patternfly-elements/commit/567523aeac3504d2d67b922b1f1e4fe51a122a05) docs: Fix hugo nav scroll issue (#612)
- [94ff217](https://github.com/patternfly/patternfly-elements/commit/94ff21768e3b1a8b90e284059f322e091c2d56ae) fix: pfe-content-set: wrapping the observer reconnect in a setTimeout #611
- [94ff217](https://github.com/patternfly/patternfly-elements/commit/94ff21768e3b1a8b90e284059f322e091c2d56ae) fix: ignore compiled assets when determining version bumps #613
- [0537a54](https://github.com/patternfly/patternfly-elements/commit/0537a54c5b02f99c0b53c9199223281ded99062f) chore: making pfe-band public


## Prerelease 29 ( 2019-11-04 )

Tag: [v1.0.0-prerelease.29](https://github.com/patternfly/patternfly-elements/releases/tag/v1.0.0-prerelease.29)

- [5bef4ed6](https://github.com/patternfly/patternfly-elements/commit/5bef4ed6b9f47412361cb8687f0b4618069a49ea) fix: pfe-card's published package now includes the intended assets #605
- [5f049bf](https://github.com/patternfly/patternfly-elements/commit/5f049bfa4f9595819f704ff14bd7e609c32d796a) fix: updating the location of the toast file in the story #606
- [99fce5d](https://github.com/patternfly/patternfly-elements/commit/99fce5d8fce6f08c901e3ce2398a572d0ae8b6d5) fix: updating pfe-layouts package.json for distribution fixes #607
- [5f049bf](https://github.com/patternfly/patternfly-elements/commit/5f049bfa4f9595819f704ff14bd7e609c32d796a) fix: updating the location of the toast file in the story #606
- [260c54c](https://github.com/patternfly/patternfly-elements/commit/260c54c3206972bf6f8b954c88a3728c81ab4817) fix: updating lerna.json ignoreChanges

## Prerelease 28 ( 2019-11-04 )

Tag: [v1.0.0-prerelease.28](https://github.com/patternfly/patternfly-elements/releases/tag/v1.0.0-prerelease.28)

- [732ca3e](https://github.com/patternfly/patternfly-elements/commit/732ca3e6b3a5ba5756bcdd9696c05e7b1f9ed8be) fix: adding a mutation observer to pfe-content-set so it works in Angular
- [5ca613d](https://github.com/patternfly/patternfly-elements/commit/5ca613d255f337abf84768fa1b965a52c785ac50) feat: adding a schema to pfe-icon-panel #572
- [79614bc](https://github.com/patternfly/patternfly-elements/commit/79614bca9d3158b2c367251b1b17af6666894e27) fix: pfe-card cta alignment #560
- [5800171](https://github.com/patternfly/patternfly-elements/commit/5800171f9f6afc95f832a01bce7f4eeb5c6717d7) fix: set pfe-band to private, until frameworks + ie11 support (#589)
- [a4b2c27](https://github.com/patternfly/patternfly-elements/commit/a4b2c2751840265831329729ed577651b7099388) fix: build tasks and packages to represent new dist architecture
- [5103c95](https://github.com/patternfly/patternfly-elements/commit/5103c950d8d0df1769ffe2291a46f1c867dc0b8a) feat: pfe-navigation style updates
- [6ddbcff](https://github.com/patternfly/patternfly-elements/commit/6ddbcffa50bb277a3e48c7b729becd1db646425e) fix: pfe-tabs in IE11
- [782f8e9](https://github.com/patternfly/patternfly-elements/commit/782f8e9ec9cf1e1961acd6bb9bc406d715837706) fix: updating pfe-card story so image overflow works #599
- [f111593](https://github.com/patternfly/patternfly-elements/commit/f111593805390b1395c284d5905a2e530f829e01) fix: pfe-icon stretch
- [b2a099d](https://github.com/patternfly/patternfly-elements/commit/b2a099d0fa1cb1bed8cc7d054ffa1138613e4408) fix: pfelement compilation of css assets
- [d16ab0c](https://github.com/patternfly/patternfly-elements/commit/d16ab0ce81268cd32df69bb168dc7e32118a9912) feat: pfe-toast component

## Prerelease 27 ( 2019-10-25 )

Tag: [v1.0.0-prerelease.27](https://github.com/patternfly/patternfly-elements/releases/tag/v1.0.0-prerelease.27)

- [f18aa6f](https://github.com/patternfly/patternfly-elements/commit/f18aa6ff05e510993baf0f1971a85e2e4715bcc4) fix: Update build tools to support the files array in package.json for each component
- [9d9d41c](https://github.com/patternfly/patternfly-elements/commit/9d9d41c30883674d52cd1c29aa2300829c00693f) feat: Add patternfly project as a dependency so that styles can be extended
- [b13ef5b](https://github.com/patternfly/patternfly-elements/commit/b13ef5b2470770acc01638d4a55c1f90a2859bda) doc: Support table
- [274e35c](https://github.com/patternfly/patternfly-elements/commit/274e35cd4e8a08721888d8fad195b6fe37a525b7) feat: Navigation component
- [6b5db77](https://github.com/patternfly/patternfly-elements/commit/6b5db77c20358499f78b66811b73ea6be309318b) doc: Update documentation
- [d4600dd](https://github.com/patternfly/patternfly-elements/commit/d4600dd1c6e2abfcf8918d06b4eaacb8fb62d208) feat: Add automatic Sass globbing to pfe-sass
- [27a97e1](https://github.com/patternfly/patternfly-elements/commit/27a97e135986de37ede55504a1630bf974de0e0c) fix: pfe-cta - functions & IE11 accessibility
- [9a39ae3](https://github.com/patternfly/patternfly-elements/commit/9a39ae3b7d0b8d129a3aea3b58e71dab5013c721) fix: Adding object-fit to resolve image distortion in cards, #417
- [980203b](https://github.com/patternfly/patternfly-elements/commit/980203b2768d1d9d8813f386bb0f0bf37d3732ab) feat: Upgrade to latest version of storybook (#366)
- [ab5bc0e](https://github.com/patternfly/patternfly-elements/commit/ab5bc0e66b1e0f2f4ba180ff80d24b84d0db3260) feat: added sm md and xl sizes for pfe-progress-indicator (#575)
- [fc51ba](https://github.com/patternfly/patternfly-elements/commit/fc51baf1cb4313ca117cc505ba9c0e99dd44d0e9) feat: Add pfe-number schema (#576)
- [19a5975](https://github.com/patternfly/patternfly-elements/commit/19a5975c6e5e710e8e36e22384bb0125ab52059c) fix: pfe-card: storybook issue with incorrect attribute (#573)
- [f3bf2b2](https://github.com/patternfly/patternfly-elements/commit/f3bf2b2ea82b61ad80f59cf1b2dca3f74c58e920) fix: making pfe-number compatible with angular and IE11 (#570)
- [c01a97f](https://github.com/patternfly/patternfly-elements/commit/c01a97f87f3ca84344842c75b9b60f50a6fb6f3f) pfe-datetime: adding a json schema
- [93c5e99](https://github.com/patternfly/patternfly-elements/commit/93c5e99428fc57514ef4571caacb1dba199f5303) pfe-icon-panel: maintain icon height in flex display
- [d2b16b8](https://github.com/patternfly/patternfly-elements/commit/d2b16b806327bf99e09ca4e7ed0d4aeeeaa37a90) Add larger size to health-index
- [a77f5ff](https://github.com/patternfly/patternfly-elements/commit/a77f5ffb6066a6be4778f48ddec05b6759e219ff) feat: compile assets to a dist directory
- [1f9ec10](https://github.com/patternfly/patternfly-elements/commit/1f9ec10488a4a879d230705c2ea3d783d2df45f6) feat: pfe-cta add wind variant styles
- [a162a43](https://github.com/patternfly/patternfly-elements/commit/a162a431923d037bf33a8ba0ef77edd9d059a39c) fix: bug in pfe-tab-panel


## Prerelease 25 ( 2019-09-10 )

Tag: [v1.0.0-prerelease.25](https://github.com/patternfly/patternfly-elements/releases/tag/v1.0.0-prerelease.25)

- [13f32d3d](https://github.com/patternfly/patternfly-elements/commit/13f32d3d56c61ebb9cf0285cdc6ef44596df50e7) use bash 'strict mode' for release script
- [e3e0a52d](https://github.com/patternfly/patternfly-elements/commit/e3e0a52d9b1e9aa5281f43eaf8dee0648b7a8db7) reintroduce ctrl+c exit 1
- [4e0735bf](https://github.com/patternfly/patternfly-elements/commit/4e0735bf8f1b3b514da68439059bda80ada865e2) consider merged tags when evaluating changed components
- [4a8e79a4](https://github.com/patternfly/patternfly-elements/commit/4a8e79a4be60995626855529705e623c86fb5601) abort release script if any command fails
- [c4ed3255](https://github.com/patternfly/patternfly-elements/commit/c4ed3255074b81bc36d3acac645879d0a2f5e494) removing the chicken. we're vegan now

## Prerelease 24 ( 2019-09-09 )

Tag: [v1.0.0-prerelease.24](https://github.com/patternfly/patternfly-elements/releases/tag/v1.0.0-prerelease.24)

- [143b18a8](https://github.com/patternfly/patternfly-elements/commit/143b18a8838c99fdaf3516518a1b7699864c1e30) improve bundle removal commit message during release
- [9a5eb60b](https://github.com/patternfly/patternfly-elements/commit/9a5eb60bcc2166f2b3a83b82a6b8e7f71a0d2d95) lerna.json: ignoreChanges on built assets
- [c9bc32f2](https://github.com/patternfly/patternfly-elements/commit/c9bc32f24e4752539d1b6eed0d39a5bf39914a7a) create annotated tags
- [12b87364](https://github.com/patternfly/patternfly-elements/commit/12b87364bb8c2691c8144eaac6939dc9729b43b3) issue-444 removed TextDecorationColor from accordion header mixins.
- [bae3802e](https://github.com/patternfly/patternfly-elements/commit/bae3802e82c7505f81ac73802059280f0ef4fc98) issue-444: reverted dark theme border left hover color

## Prerelease 23 ( 2019-08-29 )
Tag: [v1.0.0-prerelease.23](https://github.com/patternfly/patternfly-elements/releases/tag/v1.0.0-prerelease.23)

- [0c810a3](https://github.com/patternfly/patternfly-elements/commit/0c810a3b5727d536498b9456043c8f5cf56c7240) adding one last check for a controlledPanel ([#523](https://github.com/patternfly/patternfly-elements/pull/523))
- [491f53a](https://github.com/patternfly/patternfly-elements/commit/491f53abe86f3704e710768f92125c1991b451c8) move babelrc settings into rollup config; fixes storybook issue ([#521](https://github.com/patternfly/patternfly-elements/pull/521))

## Prerelease 22 ( 2019-08-23 )
Tag: [v1.0.0-prerelease.22](https://github.com/patternfly/patternfly-elements/releases/tag/v1.0.0-prerelease.22)

- [587b2bd](https://github.com/patternfly/patternfly-elements/commit/587b2bdb91f4a564ace4ac35994351ab363751a8) remove PR template questions that are enforced by github ([#511](https://github.com/patternfly/patternfly-elements/pull/511))
- [18bfc7e](https://github.com/patternfly/patternfly-elements/commit/18bfc7ecf2bd2e925227031db4b4129d4ed2e5aa) adding ability to disable a pfe-collapse-toggle button ([#518](https://github.com/patternfly/patternfly-elements/pull/518))
- [0e0bd84](https://github.com/patternfly/patternfly-elements/commit/0e0bd84ef8efefc83e259dced85caa495cde861a) clean up scattered build files ([#510](https://github.com/patternfly/patternfly-elements/pull/510))
- [2bfff25](https://github.com/patternfly/patternfly-elements/commit/2bfff25fa704aa4dc39da207839d3346819f1c0d) (issue-517) fixing issue in react where the pfe-collapse-toggle can't find the panel


## Prerelease 21 ( 2019-08-23 )
Tag: [v1.0.0-prerelease.21](https://github.com/patternfly/patternfly-elements/releases/tag/v1.0.0-prerelease.21)

- [bc48948](https://github.com/patternfly/patternfly-elements/commit/bc489485a229e561a1c09e37c97f2f564035b1ea) Update pfe-icon-panel demo
- [dd1797d](https://github.com/patternfly/patternfly-elements/commit/dd1797d00a379e103f0008ffebc6ffbaee7bfed5) Restore pfe-icon readme
- [8e14fb1](https://github.com/patternfly/patternfly-elements/commit/8e14fb1fb07f1199a5d4521b55e7156473592692) Remove debugger statement from pfe-autocomplete
- [5386bdd](https://github.com/patternfly/patternfly-elements/commit/5386bdd2b4cb9e2b684c7ad1eca5bcd44bede7b6) Issue-505: updating pfe-progress-indicator package.json

## Prerelease 20 ( 2019-08-21 )
Tag: [v1.0.0-prerelease.20](https://github.com/patternfly/patternfly-elements/releases/tag/v1.0.0-prerelease.20)

- [8a0f497](https://github.com/patternfly/patternfly-elements/commit/8a0f497f74f991d831c1a53b4f023ed36a349a63) created pfe-modal
- [c549734](https://github.com/patternfly/patternfly-elements/commit/c54973446a84624f663c230982d670c748a64628) created pfe-progress-indicator
- [569c592](https://github.com/patternfly/patternfly-elements/commit/569c5923f6a200502ee596585229ca5b0445ab3c) Netlify integration

## Prerelease 19 ( 2019-07-31 )
Tag: [v1.0.0-prerelease.19](https://github.com/patternfly/patternfly-elements/releases/tag/v1.0.0-prerelease.19)

- [00389c2d](https://github.com/patternfly/patternfly-elements/commit/00389c2d581ed5f9b60dd744ab9db3d00f3bac13) adding type="button" to the button in the header ([#474](https://github.com/patternfly/patternfly-elements/pull/474))
- [ddd6779e](https://github.com/patternfly/patternfly-elements/commit/ddd6779ed870ec1a22b5fbc9a4e279a6262c68f2) Pfe-tabs - add centered alignment ([#467](https://github.com/patternfly/patternfly-elements/pull/467))
- [356079fc](https://github.com/patternfly/patternfly-elements/commit/356079fc1f33a625ae3ab99655022417bef8225e) Update CHANGELOG-prerelease.md ([#472](https://github.com/patternfly/patternfly-elements/pull/472))
- [5d4752d8](https://github.com/patternfly/patternfly-elements/commit/5d4752d83f55edad87eb29a8f8736b85fab4d586) dev-pull-request-template  add testing instructions to PR template ([#463](https://github.com/patternfly/patternfly-elements/pull/463))

## Prerelease 18 ( 2019-07-30 )
Tag: [v1.0.0-prerelease.18](https://github.com/patternfly/patternfly-elements/releases/tag/v1.0.0-prerelease.18)

- [daf5ca08](https://github.com/patternfly/patternfly-elements/commit/daf5ca088b7e8e42c7df6944d05626327b4e38c7) pfe-cta bug fixes + open brand styles ([#353](https://github.com/patternfly/patternfly-elements/pull/353))
- [efd115b1](https://github.com/patternfly/patternfly-elements/commit/efd115b1ed956b5f7ee5872eecd571d988ce335b) remove sourceMappingURL from src/pfelement.js ([#464](https://github.com/patternfly/patternfly-elements/pull/464))
- [7d5e78ff](https://github.com/patternfly/patternfly-elements/commit/7d5e78ff11a7680a5888c18be5d0971e5706849c) adding a version getter to each component ([#453](https://github.com/patternfly/patternfly-elements/pull/453))
- [88fb56a0](https://github.com/patternfly/patternfly-elements/commit/88fb56a07f1346af4a520b90f7af679ae16d6ec6) fixing the super call in the constructor of pfe-health-index ([#454](https://github.com/patternfly/patternfly-elements/pull/454))
- [4f9c7997](https://github.com/patternfly/patternfly-elements/commit/4f9c79973be92eeabce3d53266f7b763c47a7336) fix pfe-avatar in ie11

## Prerelease 17 ( 2019-06-24 )
Tag: [v1.0.0-prerelease.17](https://github.com/patternfly/patternfly-elements/releases/tag/v1.0.0-prerelease.17)

- [1b92821d](https://github.com/patternfly/patternfly-elements/commit/1b92821de18f8c0c49a5397a8dc29b19dcbcb482) adding a check in pfe-tab-panel to see if associated tab is selected when panel is initialized ([#432](https://github.com/patternfly/patternfly-elements/pull/432))
- [ae21a66b](https://github.com/patternfly/patternfly-elements/commit/ae21a66b090df5ac6a7f4015e0d0d6f487b00340) Update README.md ([#426](https://github.com/patternfly/patternfly-elements/pull/426))
- [3796210b](https://github.com/patternfly/patternfly-elements/commit/3796210b038497f010356d97f92637987218ab8a) Adding 2 demo scripts to the npm package ([#430](https://github.com/patternfly/patternfly-elements/pull/430))

## Prerelease 16 ( 2019-05-31 )
Tag: [v1.0.0-prerelease.16](https://github.com/patternfly/patternfly-elements/releases/tag/v1.0.0-prerelease.16)

 - [4a606dbd](https://github.com/patternfly/patternfly-elements/commit/4a606dbd4baf53478bf94780fee0dcea6624fcfc) moving this.button initialization to the constructor ([#419](https://github.com/patternfly/patternfly-elements/pull/419))
 - [f8f9004f](https://github.com/patternfly/patternfly-elements/commit/f8f9004f81331abdccbd8f9fb76739290c0b0ef1) pfe-markdown element ([#358](https://github.com/patternfly/patternfly-elements/pull/358))

## Prerelease 15 ( 2019-05-28 )
Tag: [v1.0.0-prerelease.15](https://github.com/patternfly/patternfly-elements/releases/tag/v1.0.0-prerelease.15)

- [5d6ca9e](https://github.com/patternfly/patternfly-elements/commit/5d6ca9e5441db5e5416612643122c62b2cc84d5a) add meta viewport tag to pfe-content-set demo ([#415](https://github.com/patternfly/patternfly-elements/pull/415))
- [ee6fde4](https://github.com/patternfly/patternfly-elements/commit/ee6fde41c4859023273226439b9c045cea46418c) adding a slotchange listener and adding tests ([#407](https://github.com/patternfly/patternfly-elements/pull/407))
- [bf8790f](https://github.com/patternfly/patternfly-elements/commit/bf8790f62722c765c20e4913def79b062ecaa3d7) Card feature updates ([#312](https://github.com/patternfly/patternfly-elements/pull/312))
- [5d1fa72](https://github.com/patternfly/patternfly-elements/commit/5d1fa72949f0ed83bbb0752bb42ebd7637b9efb3) reset surface-border color to #d2d2d2
- [e8260e5](https://github.com/patternfly/patternfly-elements/commit/e8260e5740275a888d142dbb001a736ae311051f) PFE-accordion border fixes
- [84dbf03](https://github.com/patternfly/patternfly-elements/commit/84dbf031027dcca589dc6bf8176956c2b6ab305c) Pfe docs status ([#408](https://github.com/patternfly/patternfly-elements/pull/408))
- [827aa51](https://github.com/patternfly/patternfly-elements/commit/827aa5199f2891f8b92e4765c6451a49ae853a94) Update Storybook utils to support self-closing tag ([#411](https://github.com/patternfly/patternfly-elements/pull/411))
- [393098c](https://github.com/patternfly/patternfly-elements/commit/393098c258fb3ad8788f4e22413511b490aef93b) Rename PR template directory & file in hopes that github will use them ([#410](https://github.com/patternfly/patternfly-elements/pull/410))

## Prerelease 14 ( 2019-04-30 )
Tag: [v1.0.0-prerelease.14](https://github.com/patternfly/patternfly-elements/releases/tag/v1.0.0-prerelease.14)

- Version bumps from release release/v1.0.0-prerelease.13 ([#398](https://github.com/patternfly/patternfly-elements/pull/398))
- Adding a mutationobserver to pfe-tabs ([#402](https://github.com/patternfly/patternfly-elements/pull/402))
- Adding a mutationobserver to pfe-accordion ([#401](https://github.com/patternfly/patternfly-elements/pull/401))

## Prerelease 13 ( 2019-04-23 )
Tag: [v1.0.0-prerelease.13](https://github.com/patternfly/patternfly-elements/releases/tag/v1.0.0-prerelease.13)

- Pt 2: Storybook updates ([#277](https://github.com/patternfly/patternfly-elements/pull/277))
- Documenting release steps ([#379](https://github.com/patternfly/patternfly-elements/pull/379))
- Add release automation script ([#399](https://github.com/patternfly/patternfly-elements/pull/399))

## Prerelease 12 ( 2019-04-22 )
Tag: [v1.0.0-prerelease.12](https://github.com/patternfly/patternfly-elements/releases/tag/v1.0.0-prerelease.12)

- On branch checkout, look for leftover elements from other branches ([#394](https://github.com/patternfly/patternfly-elements/pull/394))
- Fix the directory of the hugo-check.sh call ([#393](https://github.com/patternfly/patternfly-elements/pull/393))
- Add some additional information to each package file ([#382](https://github.com/patternfly/patternfly-elements/pull/382))

## Prerelease 11 ( 2019-04-02 )
Tag: [v1.0.0-prerelease.11](https://github.com/patternfly/patternfly-elements/releases/tag/v1.0.0-prerelease.11)

- Removing duplicate has_slot function in PFElement ([#322](https://github.com/patternfly/patternfly-elements/pull/322))
- Change Spandx port to auto ([#354](https://github.com/patternfly/patternfly-elements/pull/354))
- Add autoprefixer tooling to the repo ([#334](https://github.com/patternfly/patternfly-elements/pull/334))

## Prerelease 10 ( 2019-03-26 )
Tag: [v1.0.0-prerelease.10](https://github.com/patternfly/patternfly-elements/releases/tag/v1.0.0-prerelease.10)

- Update accordion styles ([#359](https://github.com/patternfly/patternfly-elements/pull/359))
- Band layout tweaks ([#336](https://github.com/patternfly/patternfly-elements/pull/336))
- Resolve grid gap in band layout ([#361](https://github.com/patternfly/patternfly-elements/pull/361))
- Documentation updates ([#368](https://github.com/patternfly/patternfly-elements/pull/368))
- Prefix pfe-avatar attributes ([#371](https://github.com/patternfly/patternfly-elements/pull/371))
- Remove CP-theme ([#362](https://github.com/patternfly/patternfly-elements/pull/362))<|MERGE_RESOLUTION|>--- conflicted
+++ resolved
@@ -1,11 +1,8 @@
 ## Prerelease 50 ( TBD )
 
 - [775b821](https://github.com/patternfly/patternfly-elements/commit/775b821702c903f926b8bf9fdf9c948ac949335f) Add automatic labeling to PRs
-<<<<<<< HEAD
 - [](https://github.com/patternfly/patternfly-elements/commit/) fix: Add watch task to components generated before infra change
-=======
 - [](https://github.com/patternfly/patternfly-elements/commit/) Move PR cards automatically in the Project when labels are changed
->>>>>>> 82bf8e6a
 
 ## Prerelease 49 ( 2020-05-29 )
 
