<!DOCTYPE html>
<html>
<<<<<<< HEAD
    <head>
        <title>PatternFly Elements</title>
        <meta charset="utf-8">
        <meta name="viewport" content="width=device-width, minimum-scale=1.0, initial-scale=1.0, user-scalable=yes">

        <link href="../elements/pfelement/dist/pfelement.min.css" rel="stylesheet">
    </head>
    <body>
        <h1>Demos</h1>
        <ul id="demos"><!-- Inject list --></ul>
    </body>
=======

<head>
  <meta charset="utf-8">
  <meta name="viewport" content="width=device-width, minimum-scale=1.0, initial-scale=1.0, user-scalable=yes">
  <title>PatternFly Elements</title>
  <meta name="description"
    content="PatternFly Elements. A set of community-created web components based on PatternFly design.">
  <link href="/brand/logo/svg/pfe-icon-blue.svg" rel="shortcut icon">

  <link rel="preconnect" href="https://fonts.gstatic.com">
  <link href="https://fonts.googleapis.com/css2?family=Red+Hat+Display:wght@400;700&family=Red+Hat+Text&display=swap"
    rel="stylesheet">

  <link rel="stylesheet" href="../../elements/pfe-styles/dist/pfe-base.css" />
  <link rel="stylesheet" href="../../elements/pfe-styles/dist/pfe-layouts.css" />

  <noscript>
    <link href="../../elements/pfelement/dist/pfelement--noscript.min.css" rel="stylesheet">
  </noscript>

  <link href="../../elements/pfelement/dist/pfelement.min.css" rel="stylesheet">

  <link href="/brand/styles.css" rel="stylesheet">

  <!-- uncomment the es5-adapter if you're using the umd version -->
  <script src="https://cdnjs.cloudflare.com/ajax/libs/webcomponentsjs/2.3.0/custom-elements-es5-adapter.js"></script>
  <script src="https://cdnjs.cloudflare.com/ajax/libs/webcomponentsjs/2.3.0/webcomponents-bundle.js"></script>
  <script src="https://cdnjs.cloudflare.com/ajax/libs/require.js/2.3.5/require.min.js"></script>

  <script>
    require([
      '../../elements/pfe-band/dist/pfe-band.umd.min.js',
      '../../elements/pfe-card/dist/pfe-card.umd.min.js',
      '../../elements/pfe-cta/dist/pfe-cta.umd.min.js',
      '../../elements/pfe-accordion/dist/pfe-accordion.umd.min.js',
      '../../elements/pfe-markdown/dist/pfe-markdown.umd.min.js'
    ])

  </script>
</head>

<body unresolved>
  <header>
    <pfe-band color="accent" class="pfe-l--text-align--center">
      <div id="heading-section">
        <img class="logo" src="../brand/logo/svg/pfe-icon-white-shaded.svg" style="height: 4em;" />
        <h1 class="title">PatternFly Elements</h1>
        <p class="tagline">A set of community-created web components based on PatternFly design.</p>
      </div>
      <div class="header-ctas" slot="pfe-band--footer">
        <!--pfe-cta priority="primary">
          <a href="#examples">View the components</a>
        </pfe-cta-->
        <pfe-cta>
          <a href="https://github.com/patternfly/patternfly-elements">View on GitHub</a>
        </pfe-cta>
      </div>
    </pfe-band>
  </header>
  <main>
    <pfe-band color="lightest"
      style="--pfe-band--Width: 90vw; --pfe-band__body--layout: repeat(auto-fit, minmax(250px, 1fr));--pfe-band__body--gutter: 32px 64px;"
      use-grid>
      <%= components %>
    </pfe-band>
  </main>
  <pfe-band color="lightest"
    style="--pfe-band--Width: 90vw; --pfe-band__body--layout: repeat(auto-fit, minmax(450px, 1fr));--pfe-band__body--gutter: 32px 64px;"
    use-grid>
    <pfe-accordion>
      <pfe-accordion-header>
        <h2>TODOs</h2>
      </pfe-accordion-header>
      <pfe-accordion-panel>
        <pfe-markdown>
          <div pfe-markdown-container><%= todo %></div>
        </pfe-markdown>
      </pfe-accordion-panel>
    </pfe-accordion>

    <pfe-accordion>
      <pfe-accordion-header>
        <h2>Pollyfills</h2>
      </pfe-accordion-header>
      <pfe-accordion-panel>
        <pfe-markdown>
          <div pfe-markdown-container><%= polyfill %></div>
        </pfe-markdown>
      </pfe-accordion-panel>
    </pfe-accordion>
  </pfe-band>
</body>

>>>>>>> ca9428c2
</html><|MERGE_RESOLUTION|>--- conflicted
+++ resolved
@@ -1,18 +1,5 @@
 <!DOCTYPE html>
 <html>
-<<<<<<< HEAD
-    <head>
-        <title>PatternFly Elements</title>
-        <meta charset="utf-8">
-        <meta name="viewport" content="width=device-width, minimum-scale=1.0, initial-scale=1.0, user-scalable=yes">
-
-        <link href="../elements/pfelement/dist/pfelement.min.css" rel="stylesheet">
-    </head>
-    <body>
-        <h1>Demos</h1>
-        <ul id="demos"><!-- Inject list --></ul>
-    </body>
-=======
 
 <head>
   <meta charset="utf-8">
@@ -106,5 +93,4 @@
   </pfe-band>
 </body>
 
->>>>>>> ca9428c2
 </html>